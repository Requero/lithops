--- conflicted
+++ resolved
@@ -25,30 +25,18 @@
 import sys
 import subprocess as sp
 from functools import partial
-<<<<<<< HEAD
+
 from lithops.invokers import ServerlessInvoker, StandaloneInvoker, RealTimeInvoker
-=======
-
-from lithops.invokers import ServerlessInvoker, StandaloneInvoker
->>>>>>> dfa9de1c
+
 from lithops.storage import InternalStorage
 from lithops.wait import wait_storage, wait_rabbitmq, ALL_COMPLETED
-<<<<<<< HEAD
-from lithops.job import create_map_job, create_reduce_job, clean_job
-from lithops.config import default_config, extract_storage_config, \
-    default_logging_config, extract_localhost_config, \
-    extract_standalone_config, extract_serverless_config, LOCALHOST,\
-    SERVERLESS, STANDALONE, REALTIME
-from lithops.utils import timeout_handler, is_notebook, \
-=======
 from lithops.job import create_map_job, create_reduce_job
 from lithops.config import get_mode, default_config, extract_storage_config,\
     extract_localhost_config, extract_standalone_config, \
     extract_serverless_config
-from lithops.constants import LOCALHOST, SERVERLESS, STANDALONE, CLEANER_DIR,\
-    CLEANER_LOG_FILE
+from lithops.constants import LOCALHOST, SERVERLESS, STANDALONE, REALTIME,\
+    CLEANER_DIR, CLEANER_LOG_FILE
 from lithops.utils import timeout_handler, is_notebook, setup_logger, \
->>>>>>> dfa9de1c
     is_unix_system, is_lithops_worker, create_executor_id
 from lithops.localhost.localhost import LocalhostHandler
 from lithops.standalone.standalone import StandaloneHandler
@@ -68,24 +56,10 @@
     def __init__(self, mode=None, config=None, backend=None, storage=None,
                  runtime=None, runtime_memory=None, rabbitmq_monitor=None,
                  workers=None, remote_invoker=None, log_level=None):
-<<<<<<< HEAD
-
-        mode = mode or type
-
-        if mode is None:
-            config = default_config(copy.deepcopy(config))
-            mode = config['lithops']['mode']
-
-        if mode not in [LOCALHOST, SERVERLESS, STANDALONE, REALTIME]:
+        """ Create a FunctionExecutor Class """
+        if mode and mode not in [LOCALHOST, SERVERLESS, STANDALONE, REALTIME]:
             raise Exception("Function executor mode must be one of '{}', '{}' "
                             "or '{}'".format(LOCALHOST, SERVERLESS, STANDALONE, REALTIME))
-
-=======
-        """ Create a FunctionExecutor Class """
-        if mode and mode not in [LOCALHOST, SERVERLESS, STANDALONE]:
-            raise Exception("Function executor mode must be one of '{}', '{}' "
-                            "or '{}'".format(LOCALHOST, SERVERLESS, STANDALONE))
->>>>>>> dfa9de1c
         if log_level:
             setup_logger(log_level)
 
@@ -115,17 +89,12 @@
         self.executor_id = create_executor_id()
 
         self.data_cleaner = self.config['lithops'].get('data_cleaner', True)
-<<<<<<< HEAD
-        self.rabbitmq_monitor = self.config['lithops'].get(
-            'rabbitmq_monitor', False)
-=======
         if self.data_cleaner and not self.is_lithops_worker:
             spawn_cleaner = int(self.executor_id.split('-')[1]) == 0
             atexit.register(self.clean, spawn_cleaner=spawn_cleaner,
                             clean_cloudobjects=False)
 
         self.rabbitmq_monitor = self.config['lithops'].get('rabbitmq_monitor', False)
->>>>>>> dfa9de1c
 
         if self.rabbitmq_monitor:
             if 'rabbitmq' in self.config and 'amqp_url' in self.config['rabbitmq']:
@@ -590,23 +559,12 @@
         jobs_to_clean = present_jobs - self.cleaned_jobs
 
         if jobs_to_clean:
-<<<<<<< HEAD
-            msg = "ExecutorID {} - Cleaning temporary data".format(
-                self.executor_id)
-            logger.info(msg)
-            if not self.log_active:
-                print(msg)
-            storage_config = self.internal_storage.get_storage_config()
-            clean_job(jobs_to_clean, storage_config,
-                      clean_cloudobjects=cloudobjects)
-=======
             logger.info("ExecutorID {} - Cleaning temporary data"
                         .format(self.executor_id))
             data = {'jobs_to_clean': jobs_to_clean,
                     'clean_cloudobjects': clean_cloudobjects,
                     'storage_config': self.internal_storage.get_storage_config()}
             save_data_to_clean(data)
->>>>>>> dfa9de1c
             self.cleaned_jobs.update(jobs_to_clean)
 
         if (jobs_to_clean or cs) and spawn_cleaner:
@@ -712,7 +670,7 @@
 
         :return `ServerlessExecutor` object.
         """
-        super().__init__(mode='realtime', config=config, runtime=runtime,
+        super().__init__(mode=REALTIME, config=config, runtime=runtime,
                          runtime_memory=runtime_memory, backend=backend,
                          storage=storage, workers=workers,
                          rabbitmq_monitor=rabbitmq_monitor, log_level=log_level,
