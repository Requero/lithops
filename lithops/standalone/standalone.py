#
# Copyright Cloudlab URV 2020
#
# Licensed under the Apache License, Version 2.0 (the "License");
# you may not use this file except in compliance with the License.
# You may obtain a copy of the License at
#
#     http://www.apache.org/licenses/LICENSE-2.0
#
# Unless required by applicable law or agreed to in writing, software
# distributed under the License is distributed on an "AS IS" BASIS,
# WITHOUT WARRANTIES OR CONDITIONS OF ANY KIND, either express or implied.
# See the License for the specific language governing permissions and
# limitations under the License.
#

import os
import json
import time
import select
import logging
import importlib
import requests
import copy
import shlex
from threading import Thread
from cryptography.fernet import Fernet
from concurrent.futures import ThreadPoolExecutor

from lithops.utils import is_lithops_worker, create_handler_zip
from lithops.constants import LOGS_DIR, REMOTE_INSTALL_DIR, FN_LOG_FILE
from lithops.storage.utils import create_job_key

logger = logging.getLogger(__name__)
FH_ZIP_LOCATION = os.path.join(os.getcwd(), 'lithops_standalone.zip')

PROXY_SERVICE_NAME = 'lithopsproxy.service'
PROXY_SERVICE_PORT = 8080
PROXY_SERVICE_FILE = """
[Unit]
Description=Lithops Proxy
After=network.target

[Service]
ExecStart=/usr/bin/python3 {}/proxy.py
Restart=always

[Install]
WantedBy=multi-user.target
""".format(REMOTE_INSTALL_DIR)


class StandaloneHandler:
    """
    A StandaloneHandler object is used by invokers and other components to access
    underlying standalone backend without exposing the implementation details.
    """

    def __init__(self, standalone_config):
        self.config = standalone_config
        self.backend_name = self.config['backend']
        self.runtime = self.config['runtime']
        self.is_lithops_worker = is_lithops_worker()

        self.start_timeout = self.config.get('start_timeout', 300)
        self.auto_dismantle = self.config.get('auto_dismantle')
        self.disable_log_monitoring = self.config.get('disable_log_monitoring', False)
        self.hard_dismantle_timeout = self.config.get('hard_dismantle_timeout')
        self.soft_dismantle_timeout = self.config.get('soft_dismantle_timeout')
<<<<<<< HEAD
        self.use_http = self.config.get('use_http', False)
        self.encryption_key = self.config.get('encryption_key')
=======
        self.module_location = 'lithops.standalone.backends.{}'.format(self.backend_name)
        self.local_runtime_load = self.config.get('local_runtime_load', False)
>>>>>>> 5b4ca58d

        if self.use_http and not self.encryption_key:
            raise Exception("You must provide an 'encryption_key' in the 'standalone' section "
                            "of your config. Use: 'openssl rand -base64 32' to generate one.")

        self.module_location = 'lithops.standalone.backends.{}'.format(self.backend_name)
        backend = self.create_backend_handler()

        self.log_monitors = {}

        self.exec_mode = self.config.get('exec_mode', 'consume')
        self.backends = []
        self.provided_backed = False

        if self.exec_mode != 'create' and \
            backend.get_ip_address() is not None and \
            backend.get_instance_id() is not None:
                self.backends.append(backend)
                self.provided_backed = True

        logger.debug("Standalone handler created successfully")

    def _is_backend_ready(self, backend):
        """
        Checks if the VM instance is ready to receive ssh connections
        """
        try:
            if backend.is_ready():
                backend.get_ssh_client().run_remote_command(backend.get_ip_address(), 'id', timeout=2)
            else:
                return False
        except Exception:
            return False
        return True

    def _wait_backend_ready(self, backend):
        """
        Waits until the VM instance is ready to receive ssh connections
        """
        logger.debug('Waiting VM instance {} to become ready'.format(backend.get_ip_address()))

        start = time.time()
        while(time.time() - start < self.start_timeout):
            if self._is_backend_ready(backend):
                return True
            time.sleep(5)

        self.dismantle()
        raise Exception('VM readiness {} probe expired. Check your VM'.format(backend.get_ip_address()))

    def _start_backend(self, backend):
        logger.debug("Starting backend {}".format(backend.get_ip_address()))
        init_time = time.time()
        backend.start()
        self._wait_backend_ready(backend)
        total_start_time = round(time.time()-init_time, 2)
        logger.info('VM instance {} ready in {} seconds'.format(backend.get_ip_address(), total_start_time))

    def _is_proxy_ready(self, backend):
        """
        Checks if the proxy is ready to receive http connections
        """
        try:
            if self.is_lithops_worker or self.use_http:
                ip_addr = backend.get_ip_address() if self.use_http else '127.0.0.1'
                url = "http://{}:{}/ping".format(ip_addr, PROXY_SERVICE_PORT)
                r = requests.get(url, timeout=1, verify=True)
                if r.status_code == 200:
                    return True
                return False
            else:
                ip_addr = backend.get_ip_address()
                cmd = 'curl -X GET http://127.0.0.1:8080/ping'
                out = backend.get_ssh_client().run_remote_command(ip_addr, cmd, timeout=2)
                data = json.loads(out)
                if data['response'] == 'pong':
                    return True
        except Exception:
            return False

    def _wait_proxy_ready(self, backend):
        """
        Waits until the proxy is ready to receive http connections
        """
        logger.info('Waiting Lithops proxy to become ready for {}'.format(backend.get_ip_address()))

        start = time.time()
        while(time.time() - start < self.start_timeout):
            if self._is_proxy_ready(backend):
                return True
            time.sleep(2)

        self.dismantle()
        raise Exception('Proxy readiness probe expired for {}. Check your VM'.format(backend.get_ip_address()))

    def _start_log_monitor(self, executor_id, job_id, backend):
        """
        Starts a process that polls the remote log into a local file
        """

        job_key = create_job_key(executor_id, job_id)

        def log_monitor():
            os.makedirs(LOGS_DIR, exist_ok=True)
            log_file = os.path.join(LOGS_DIR, job_key+'.log')
            fdout_0 = open(log_file, 'wb')
            fdout_1 = open(FN_LOG_FILE, 'ab')

            ssh_client = backend.get_ssh_client().create_client(backend.get_ip_address())
            cmd = 'tail -n +1 -F /tmp/lithops/logs/{}.log'.format(job_key)
            stdin, stdout, stderr = ssh_client.exec_command(cmd)
            channel = stdout.channel
            stdin.close()
            channel.shutdown_write()

            data = None
            while not channel.closed:
                try:
                    readq, _, _ = select.select([channel], [], [], 10)
                    if readq and readq[0].recv_ready():
                        data = channel.recv(len(readq[0].in_buffer))
                        fdout_0.write(data)
                        fdout_0.flush()
                        fdout_1.write(data)
                        fdout_1.flush()
                    else:
                        if data:
                            cmd = 'ls /tmp/lithops/jobs/{}.done'.format(job_key)
                            _, out, _ = ssh_client.exec_command(cmd)
                            if out.read().decode().strip():
                                break
                        time.sleep(0.5)
                except Exception:
                    pass

        if not self.is_lithops_worker:
            Thread(target=log_monitor, daemon=True).start()
            logger.debug('ExecutorID {} | JobID {} - Remote log monitor '
                         'started'.format(executor_id, job_id))

    def _thread_invoke(self, lock, job_key, call_id, job_payload):
        backend = self.create(lock, job_key, call_id)
        job_payload['job_description']['call_id'] = call_id
        logger.debug("thread invoke for {} : call id {}".format(backend.get_ip_address(), job_payload['job_description']['call_id']))
        self._single_invoke(backend, job_payload)

    def run_job(self, job_payload):
        """
        Run the job description against the selected environment
        """
        if self.provided_backed:
            return self._single_invoke(self.backends[0], job_payload)
        else:
            executor_id = job_payload['executor_id']
            job_id = job_payload['job_id']
            job_key = create_job_key(executor_id, job_id)
            executor = ThreadPoolExecutor(int(job_payload['job_description']['total_calls']))
            import threading
            lock = threading.Lock()
            for i in range(job_payload['job_description']['total_calls']):
                call_id = "{:05d}".format(i)
                executor.submit(self._thread_invoke, lock, job_key, call_id, copy.deepcopy(job_payload))

    def _single_invoke(self, backend, job_payload):
        ip_address = backend.get_ip_address()
        executor_id = job_payload['executor_id']
        job_id = job_payload['job_id']
        job_key = create_job_key(executor_id, job_id)
        log_file = os.path.join(LOGS_DIR, job_key+'.log')

        logger.debug("_single_invoke - check if proxy ready for  {} ".format(ip_address))
        if not self._is_proxy_ready(backend):
            logger.debug("_single_invoke -  proxy {} stopped".format(ip_address))
            self._start_backend(backend)
            self._wait_proxy_ready(backend)

        if self.disable_log_monitoring == 'False':
            self._start_log_monitor(executor_id, job_id, backend)

        logger.info('ExecutorID {} | JobID {} - Running job on {}'
                    .format(executor_id, job_id, ip_address))
        logger.info("View execution logs at {}".format(log_file))

        if self.is_lithops_worker or self.use_http:
            if self.use_http:
                encryption_type = Fernet(self.encryption_key)
                payload = encryption_type.encrypt(json.dumps(job_payload).encode())
            else:
                payload = json.dumps(job_payload)
            ip_addr = ip_address if self.use_http else '127.0.0.1'
            url = "http://{}:{}/run".format(ip_addr, PROXY_SERVICE_PORT)
            logger.debug('Making invocation through http to: {}'.format(url))
            r = requests.post(url, data=payload, verify=True)
            response = r.json()
        else:
            cmd = ('curl -X POST http://127.0.0.1:8080/run -d {} '
                   '-H \'Content-Type: application/json\''
                   .format(shlex.quote(json.dumps(job_payload))))
            logger.debug('Making invocation through ssh to: {}'.format(ip_address))
            out = backend.get_ssh_client().run_remote_command(ip_address, cmd)
            response = json.loads(out)

        act_id = response['activationId']
        logger.debug('Job invoked on {}. Activation ID: {}'.format(ip_address, act_id))

        return act_id

    def create_runtime(self, runtime):
        """
        Installs the proxy and extracts the runtime metadata and
        preinstalled modules
        """
        if self.provided_backed:
            backend = self.backends[0]
            self._start_backend(backend)
            self._setup_proxy(backend)
            self._wait_proxy_ready(backend)
        else:
            backend = self.create(None, 'proxy', runtime)

        logger.debug('Extracting runtime metadata information')
        payload = {'runtime': runtime, 'local_runtime_load':self.local_runtime_load}

        if self.is_lithops_worker or self.use_http:
            ip_addr = backend.get_ip_address() if self.use_http else '127.0.0.1'
            url = "http://{}:{}/preinstalls".format(ip_addr, PROXY_SERVICE_PORT)
            r = requests.get(url, data=json.dumps(payload), verify=True)
            runtime_meta = r.json()
        else:
            cmd = ('curl http://127.0.0.1:8080/preinstalls -d {} '
                   '-H \'Content-Type: application/json\' -X GET'
                   .format(shlex.quote(json.dumps(payload))))
            out = backend.get_ssh_client().run_remote_command(backend.get_ip_address(), cmd)
            runtime_meta = json.loads(out)

        if not self.provided_backed:
            backend.stop()

        return runtime_meta

    def get_runtime_key(self, runtime_name):
        """
        Wrapper method that returns a formated string that represents the
        runtime key. Each backend has its own runtime key format. Used to
        store modules preinstalls into the storage
        """
        if len(self.backends) > 0:
            return self.backends[0].get_runtime_key(runtime_name)
        else:
            # return default
            return runtime_name.strip("/")

    def dismantle(self):
        """
        Stop VM instance
        """
        logger.info("Entering dismantle for length {}".format(len(self.backends)))
        for backend in self.backends:
            logger.debug("Dismantle {} for {}".format(backend.get_instance_id(), backend.get_ip_address()))
            backend.stop()

    def create_backend_handler(self, instance_id=None, ip_address=None):
        try:
            sb_module = importlib.import_module(self.module_location)
            StandaloneBackend = getattr(sb_module, 'StandaloneBackend')
            backend = StandaloneBackend(self.config[self.backend_name])
            if instance_id is not None:
                backend.set_instance_id(instance_id)
            if ip_address is not None:
                backend.set_ip_address(ip_address)

        except Exception as e:
            logger.error("There was an error trying to create the "
                         "{} standalone backend".format(self.backend_name))
            raise e
        return backend

    def create(self, lock, name_prefix, name_suffix):

        backend = self.create_backend_handler()
        backend.create(name_prefix, name_suffix)

        if lock is not None:
            lock.acquire()
        self.backends.append(backend)
        if lock is not None:
            lock.release()

        self._start_backend(backend)
        self._setup_proxy(backend)
        self._wait_proxy_ready(backend)

        return backend

    def clean(self):
        pass

    def clear(self):
        pass

    def _setup_proxy(self, backend):
        ip_address = backend.get_ip_address()
        logger.debug('Installing Lithops proxy in the VM instance {}'.format(ip_address))
        ssh_client = backend.get_ssh_client()

        # Upload local lithops version to remote VM instance
        src_proxy = os.path.join(os.path.dirname(__file__), 'proxy.py')
        FH_ZIP_LOCATION_IP = os.path.join(os.getcwd(), ip_address.replace('.', 'a') + 'lithops_standalone.zip')
        create_handler_zip(FH_ZIP_LOCATION_IP, src_proxy)
        logger.debug('Upload zip file to {} - start'.format(ip_address))
        ssh_client.upload_local_file(ip_address, FH_ZIP_LOCATION_IP, '/tmp/lithops_standalone.zip')
        logger.debug('Upload zip file to {} - completed'.format(ip_address))
        os.remove(FH_ZIP_LOCATION_IP)

        # Create files and directories
        cmd = 'systemctl daemon-reload; systemctl stop {}; '.format(PROXY_SERVICE_NAME)
        cmd += 'rm -R {}; mkdir -p {}; '.format(REMOTE_INSTALL_DIR, REMOTE_INSTALL_DIR)
        cmd += 'mkdir -p /tmp/lithops; '.format(REMOTE_INSTALL_DIR, REMOTE_INSTALL_DIR)
        service_file = '/etc/systemd/system/{}'.format(PROXY_SERVICE_NAME)
        cmd += "echo '{}' > {};".format(PROXY_SERVICE_FILE, service_file)
        config_file = os.path.join(REMOTE_INSTALL_DIR, 'config')
        cmd += "echo '{}' > {};".format(json.dumps(self.config), config_file)

        # Install dependencies (only if they are not installed)
        cmd += 'command -v unzip >/dev/null 2>&1 || { export INSTALL_LITHOPS_DEPS=true; }; '
        cmd += 'command -v pip3 >/dev/null 2>&1 || { export INSTALL_LITHOPS_DEPS=true; }; '
        cmd += 'command -v docker >/dev/null 2>&1 || { export INSTALL_LITHOPS_DEPS=true; }; '
        cmd += 'if [ "$INSTALL_LITHOPS_DEPS" = true ] ; then '
        cmd += 'rm /var/lib/apt/lists/* -vfR >> /tmp/lithops/proxy.log 2>&1; '
        cmd += 'apt-get clean >> /tmp/lithops/proxy.log 2>&1; '
        cmd += 'apt-get update >> /tmp/lithops/proxy.log 2>&1; '
        cmd += 'apt-get install unzip python3-pip apt-transport-https ca-certificates curl software-properties-common gnupg-agent -y >> /tmp/lithops/proxy.log 2>&1;'
        cmd += 'curl -fsSL https://download.docker.com/linux/ubuntu/gpg | apt-key add - >> /tmp/lithops/proxy.log 2>&1; '
        cmd += 'add-apt-repository "deb [arch=amd64] https://download.docker.com/linux/ubuntu $(lsb_release -cs) stable" >> /tmp/lithops/proxy.log 2>&1; '
        cmd += 'apt-get update >> /tmp/lithops/proxy.log 2>&1; '
        cmd += 'apt-get install docker-ce docker-ce-cli containerd.io -y >> /tmp/lithops/proxy.log 2>&1; '
        cmd += 'pip3 install -U flask gevent lithops paramiko >> /tmp/lithops/proxy.log 2>&1; '
        cmd += 'fi; '

        # Unzip lithops package
        cmd += 'touch {}/access.data; '.format(REMOTE_INSTALL_DIR)
        cmd += 'echo "{} {}" > {}/access.data; '.format(backend.get_ip_address(), backend.get_instance_id(), REMOTE_INSTALL_DIR)
        cmd += 'unzip -o /tmp/lithops_standalone.zip -d {} > /dev/null 2>&1; '.format(REMOTE_INSTALL_DIR)
        cmd += 'rm /tmp/lithops_standalone.zip; '

        # Start proxy service
        cmd += 'chmod 644 {}; '.format(service_file)
        cmd += 'systemctl daemon-reload; '
        cmd += 'systemctl stop {}; '.format(PROXY_SERVICE_NAME)
        cmd += 'systemctl enable {}; '.format(PROXY_SERVICE_NAME)
        cmd += 'systemctl start {}; '.format(PROXY_SERVICE_NAME)

        logger.debug('Executing main ssh command for Lithops proxy to VM instance {}'.format(ip_address))
        logger.debug('Be patient, initial installation process can take up to 5 minutes')

        if self.use_http:
            # Execute the command asynchronously, this way we can immediately close the ssh connection
            ssh_client.run_remote_command(ip_address, cmd, run_async=True)
            backend.ssh_client.close()
        else:
            ssh_client.run_remote_command(ip_address, cmd, timeout=300)
            logger.debug('Completed main ssh command for Lithops proxy to VM instance {}'.format(ip_address))<|MERGE_RESOLUTION|>--- conflicted
+++ resolved
@@ -67,13 +67,9 @@
         self.disable_log_monitoring = self.config.get('disable_log_monitoring', False)
         self.hard_dismantle_timeout = self.config.get('hard_dismantle_timeout')
         self.soft_dismantle_timeout = self.config.get('soft_dismantle_timeout')
-<<<<<<< HEAD
         self.use_http = self.config.get('use_http', False)
         self.encryption_key = self.config.get('encryption_key')
-=======
-        self.module_location = 'lithops.standalone.backends.{}'.format(self.backend_name)
         self.local_runtime_load = self.config.get('local_runtime_load', False)
->>>>>>> 5b4ca58d
 
         if self.use_http and not self.encryption_key:
             raise Exception("You must provide an 'encryption_key' in the 'standalone' section "
