--- conflicted
+++ resolved
@@ -24,12 +24,8 @@
 
 logger = logging.getLogger(__name__)
 
-<<<<<<< HEAD
 if 'redis' in  mp_config.get_parameter(mp_config.CACHE) and '' ==  mp_config.get_parameter(mp_config.AMQP):
 
-=======
-if 'redis' in  mp_config.get_parameter(mp_config.CACHE):
->>>>>>> 4cf09f98
     #
     # Queue type using a pipe, buffer and thread
     #
@@ -94,17 +90,10 @@
 
         def qsize(self):
             return len(self._reader)
-<<<<<<< HEAD
 
         def empty(self):
             return not self._poll()
 
-=======
-
-        def empty(self):
-            return not self._poll()
-
->>>>>>> 4cf09f98
         def full(self):
             if self._maxsize > 0:
                 return self.qsize() < self._maxsize
@@ -134,10 +123,7 @@
         def cancel_join_thread(self):
             logger.debug('Queue.cancel_join_thread()')
             pass
-<<<<<<< HEAD
             
-=======
->>>>>>> 4cf09f98
 
 
     #
@@ -231,11 +217,7 @@
                 if self._unfinished_tasks.get_value() != 0:
                     self._cond.wait()
 
-<<<<<<< HEAD
 elif 'memcached' in  mp_config.get_parameter(mp_config.CACHE) and '' ==  mp_config.get_parameter(mp_config.AMQP):
-=======
-elif 'memcached' in  mp_config.get_parameter(mp_config.CACHE):
->>>>>>> 4cf09f98
     #
     # Queue type using a pipe, buffer and thread
     #
@@ -297,7 +279,6 @@
                     raise Empty
                 res = self._recv_bytes()
             return cloudpickle.loads(res)
-<<<<<<< HEAD
 
         def qsize(self):
             return len(self._reader)
@@ -651,96 +632,6 @@
             return False
 
 
-=======
-
-        def qsize(self):
-            return len(self._reader)
-
-        def empty(self):
-            return not self._poll()
-
-        def full(self):
-            if self._maxsize > 0:
-                return self.qsize() < self._maxsize
-            else:
-                return False
-
-        def get_nowait(self):
-            return self.get(False)
-
-        def put_nowait(self, obj):
-            return self.put(obj, False)
-
-        def close(self):
-            self._closed = True
-            try:
-                self._reader.close()
-            finally:
-                close = self._close
-                if close:
-                    self._close = None
-                    close()
-
-        def join_thread(self):
-            logger.debug('Queue.join_thread()')
-            assert self._closed
-
-        def cancel_join_thread(self):
-            logger.debug('Queue.cancel_join_thread()')
-            pass
-
-
-
-    #
-    # Simplified Queue type
-    #
-
-    class SimpleQueue:
-        def __init__(self):
-            self._reader, self._writer = connection.Pipe(duplex=False, conn_type=connection.MEMCACHED_CONN)
-            self._closed = False
-            self._ref = util.RemoteReference(referenced=[self._reader._handle, self._reader._subhandle],
-                                            client=self._reader._client)
-            self._poll = self._reader.poll
-
-        def put(self, obj, block=True, timeout=None):
-            assert not self._closed
-            obj = cloudpickle.dumps(obj)
-            self._writer.send(obj)
-
-        def get(self, block=True, timeout=None):
-            if block and timeout is None:
-                res = self._reader.recv()
-            else:
-                if block:
-                    if not self._poll(timeout):
-                        raise Empty
-                elif not self._poll():
-                    raise Empty
-                res = self._reader.recv()
-            return cloudpickle.loads(res)
-
-        def qsize(self):
-            return len(self._reader)
-
-        def empty(self):
-            return not self._poll()
-
-        def full(self):
-            return False
-
-        def get_nowait(self):
-            return self.get()
-
-        def put_nowait(self, obj):
-            return self.put(obj)
-
-        def close(self):
-            if not self._closed:
-                self._reader.close()
-                self._closed = True
-
-
     #
     # A queue type which also supports join() and task_done() methods
     #
@@ -748,242 +639,6 @@
     class JoinableQueue(Queue):
         def __init__(self):
             super().__init__()
-            self._unfinished_tasks = synchronize.Semaphore(0)
-            self._cond = synchronize.Condition()
-
-        def __getstate__(self):
-            return (self._maxsize, self._reader,
-                    self._writer, self._opid, self._ref,
-                    self._unfinished_tasks, self._cond)
-
-        def __setstate__(self, state):
-            (self._maxsize, self._reader,
-            self._writer, self._opid, self._ref,
-            self._unfinished_tasks, self._cond) = state
-            self._after_fork()
-
-        def put(self, obj, block=True, timeout=None):
-            with self._cond:
-                super().put(obj)
-                self._unfinished_tasks.release()
-
-        def task_done(self):
-            with self._cond:
-
-                if not self._unfinished_tasks.acquire(False):
-                    raise ValueError('task_done() called too many times')
-                if self._unfinished_tasks.get_value() == 0:
-                    self._cond.notify_all()
-                    print('notify')
-
-        def join(self):
-            with self._cond:
-                if self._unfinished_tasks.get_value() != 0:
-                    self._cond.wait()
-
-elif 'rabbitmq' in  mp_config.get_parameter(mp_config.CACHE):
-    #
-    # Queue type using a pipe, buffer and thread
-    #
-
-    class Queue:
-        _sentinel = object()
-        Empty = Empty
-        Full = Full
-
-        def __init__(self, maxsize=0):
-            self._opid = os.getpid()
-            self._parameters = pika.ConnectionParameters('localhost')
-            self._connection = pika.BlockingConnection(self._parameters)
-            self._channel = connection.channel()
-            if maxsize > 0:
-                args = {"x-max-length":str(maxsize)}
-            else:
-                args = {}
-            self._channel.exchange_declare(exchange='logs',exchange_type='fanout')
-            self._channel.queue_declare(queue=self._opid,auto_delete=False,arguments =args)
-            """ 
-            self._reader, self._writer = connection.Pipe(duplex=False, conn_type=connection.MEMCACHED_CONN)
-            self._ref = util.RemoteReference(referenced=[self._reader._handle, self._reader._subhandle],
-                                            client=self._reader._client) 
-            """
-            self._maxsize = maxsize
-            self._after_fork()
-
-        def __getstate__(self):
-            return (self._maxsize, self._parameters,self._connection,
-                    self._channel, self._opid, self._ref)
-
-        def __setstate__(self, state):
-            (self._maxsize,self._parameters,self._connection,
-            self._channel, self._opid, self._ref) = state
-            self._after_fork()
-
-        @property
-        def _notfull(self):
-            if self._maxsize > 0:
-                return self.qsize() < self._maxsize
-            else:
-                return True
-
-        def _after_fork(self):
-            logger.debug('Queue._after_fork()')
-            self._closed = False
-            self._close = None
-            self._parameters = self._parameters
-            self._connection = self._connection
-            self._channel = self._channel
-            #self._send_bytes = self._writer.send#_bytes
-            #self._recv_bytes = self._reader.recv#_bytes
-            #self._poll = self._reader.poll
-
-        def put(self, obj, block=True, timeout=None):
-            if self._closed:
-                raise ValueError(f"Queue {self!r} is closed")
-                
-            if self._notfull:
-                obj = cloudpickle.dumps(obj)
-                #self._send_bytes(obj)
-                self._channel.basic_publish(exchange='',routing_key=self._opid,body=obj)
-                #connection.close()
-
-        def get(self, block=True, timeout=None):
-            res = None
-            if block:
-                if timeout is None:
-
-                    def callback(ch, method, properties, body):
-                        #print(" [x] Received %r" % body.decode())
-                        #time.sleep(body.count(b'.'))
-                        #print(" [x] Done")
-                        #ch.basic_ack(delivery_tag=method.delivery_tag)
-                        res = body
-                        ch.stop_consuming()
-
-                    #print(channel.get_waiting_message_count())
-                    channel.basic_qos(prefetch_count=1)
-                    channel.basic_consume(queue=self._opid, on_message_callback=callback)
-                    channel.start_consuming()
-            else:
-                method, properties, body  = self._channel.basic_get(queue=self._opid, auto_ack  = True)
-                res = body
-            return cloudpickle.loads(res)
-
-        def qsize(self):
-            queue_state = self._channel.queue_declare(queue=self._opid, durable=True, passive = True)
-            return queue_state.method.message_count
-
-        def empty(self):
-            queue_state = self._channel.queue_declare(queue=self._opid, durable=True, passive = True)
-            return queue_state.method.message_count == 0
-
-        def full(self):
-            queue_state = self._channel.queue_declare(queue=self._opid, durable=True, passive = True)
-            return queue_state.method.message_count == self.maxsize
-
-        def get_nowait(self):
-            return self.get(False)
-
-        def put_nowait(self, obj):
-            return self.put(obj, False)
-
-        def close(self):
-            self._closed = True
-            try:
-                self._connection.close()
-            finally:
-                self._close = None
-
-        def join_thread(self):
-            logger.debug('Queue.join_thread()')
-            assert self._closed
-
-        def cancel_join_thread(self):
-            logger.debug('Queue.cancel_join_thread()')
-            pass
-
-
-
-    #
-    # Simplified Queue type
-    #
-
-    class SimpleQueue:
-        def __init__(self):
-            """ self._reader, self._writer = connection.Pipe(duplex=False, conn_type=connection.MEMCACHED_CONN)
-            self._ref = util.RemoteReference(referenced=[self._reader._handle, self._reader._subhandle],
-                                            client=self._reader._client)
-            self._poll = self._reader.poll """
-            self._opid = os.getpid()
-            self._parameters = pika.ConnectionParameters('localhost')
-            self._connection = pika.BlockingConnection(self._parameters)
-            self._channel = connection.channel()
-            self._channel.queue_declare(queue=self._opid,auto_delete=False)
-            self._maxsize = maxsize
-            self._after_fork()
-
-        def put(self, obj, block=True, timeout=None):
-            assert not self._closed
-
-            obj = cloudpickle.dumps(obj)
-            #self._send_bytes(obj)
-            self._channel.basic_publish(exchange='',routing_key=self._opid,body=obj)
-            connection.close()
-
-        def get(self, block=True, timeout=None):
-            res = None
-            if block:
-                if timeout is None:
-
-                    def callback(ch, method, properties, body):
-                        #print(" [x] Received %r" % body.decode())
-                        #time.sleep(body.count(b'.'))
-                        #print(" [x] Done")
-                        #ch.basic_ack(delivery_tag=method.delivery_tag)
-                        res = body
-                        ch.stop_consuming()
-
-                    #print(channel.get_waiting_message_count())
-                    channel.basic_qos(prefetch_count=1)
-                    channel.basic_consume(queue=self._opid, on_message_callback=callback)
-                    channel.start_consuming()
-            else:
-                method, properties, body  = self._channel.basic_get(queue=self._opid, auto_ack  = True)
-                res = body
-            return cloudpickle.loads(res)
-
-        def qsize(self):
-            queue_state = self._channel.queue_declare(queue=self._opid, durable=True, passive = True)
-            return queue_state.method.message_count == 0
-
-        def empty(self):
-            queue_state = self._channel.queue_declare(queue=self._opid, durable=True, passive = True)
-            return queue_state.method.message_count == 0
-
-        def full(self):
-            return False
-
-        def get_nowait(self):
-            return self.get()
-
-        def put_nowait(self, obj):
-            return self.put(obj)
-
-        def close(self):
-            if not self._closed:
-                self._connection.close()
-                self._closed = True
-
-
->>>>>>> 4cf09f98
-    #
-    # A queue type which also supports join() and task_done() methods
-    #
-
-    class JoinableQueue(Queue):
-        def __init__(self):
-            super().__init__()
-<<<<<<< HEAD
             self._channel.exchange_declare(exchange='exchange-condition-'+self._opid, exchange_type='fanout')
             self._channel.queue_declare(queue='condition-'+self._opid)
             self._channel.queue_bind(exchange='exchange-condition-'+self._opid, queue='condition-'+self._opid)
@@ -1016,38 +671,4 @@
             a =queue_state.method.message_count
             if a != 0:
                 self._channel.basic_consume(queue='condition-'+self._opid, on_message_callback=callback)
-                self._channel.start_consuming()
-=======
-            #self._unfinished_tasks = synchronize.Semaphore(0)
-            #self._cond = synchronize.Condition()
-
-        def __getstate__(self):
-            return (self._maxsize, self._parameters,self._connection,
-                    self._channel, self._opid, self._ref)
-
-        def __setstate__(self, state):
-            (self._maxsize, self._parameters,self._connection,
-            self._channel, self._opid, self._ref) = state
-            self._after_fork()
-
-        def put(self, obj, block=True, timeout=None):
-            print('put')
-            with self._cond:
-                super().put(obj)
-                self._unfinished_tasks.release() 
-
-        def task_done(self):
-            with self._cond:
-
-                if not self._unfinished_tasks.acquire(False):
-                    raise ValueError('task_done() called too many times')
-                
-                if self._unfinished_tasks.get_value() == 0:
-                    self._cond.notify_all()
-
-        def join(self):
-            print('join')
-            with self._cond:
-                if self._unfinished_tasks.get_value() != 0:
-                    self._cond.wait()
->>>>>>> 4cf09f98
+                self._channel.start_consuming()