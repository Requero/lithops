
# Module providing the `Pool` class for managing a process pool
#
# multiprocessing/pool.py
#
# Copyright (c) 2006-2008, R Oudkerk
# Licensed to PSF under a Contributor Agreement.
#
# Modifications Copyright (c) 2020 Cloudlab URV
#

#
# Imports
#
import queue
import itertools
import logging

from lithops import FunctionExecutor

from . import util
from . import config as mp_config
from .process import cloud_process_wrapper, CloudProcess

logger = logging.getLogger(__name__)

#
# Constants representing the state of a pool
#

RUN = 0
CLOSE = 1
TERMINATE = 2

#
# Miscellaneous
#

job_counter = itertools.count()


#
# Class representing a process pool
#

class Pool(object):
    """
    Class which supports an async version of applying functions to arguments.
    """
    _wrap_exception = True

    Process = CloudProcess

    def __init__(self, processes=None, initializer=None, initargs=None, maxtasksperchild=None, context=None):
        if initargs is None:
            initargs = ()

        self._taskqueue = queue.Queue()
        self._cache = {}
        self._state = RUN
        self._maxtasksperchild = maxtasksperchild
        self._initializer = initializer
        self._initargs = initargs
        self._remote_logger = {}
        self._logger_stream = None

        if processes is not None and processes < 1:
            raise ValueError("Number of processes must be at least 1")

        lithops_conf = mp_config.get_parameter(mp_config.LITHOPS_CONFIG)

        if processes is not None:
            self._processes = processes
            self._executor = FunctionExecutor(workers=processes, **lithops_conf)
        else:
            self._executor = FunctionExecutor(**lithops_conf)
            self._processes = self._executor.invoker.workers

        if initializer is not None and not callable(initializer):
            raise TypeError('initializer must be a callable')

        self._remote_logger, self._logger_stream = util.setup_log_streaming(self._executor)

    def apply(self, func, args=(), kwds={}):
        """
        Equivalent of `func(*args, **kwds)`.
        """
        assert self._state == RUN
        if kwds and not args:
            args = {}
        return self.apply_async(func, args, kwds).get()

    def map(self, func, iterable, chunksize=None):
        """
        Apply `func` to each element in `iterable`, collecting the results
        in a list that is returned.
        """
        return self._map_async(func, iterable, chunksize).get()

    def starmap(self, func, iterable, chunksize=None):
        """
        Like `map()` method but the elements of the `iterable` are expected to
        be iterables as well and will be unpacked as arguments. Hence
        `func` and (a, b) becomes func(a, b).
        """
        return self._map_async(func, iterable, chunksize=chunksize, starmap=True).get()

    def starmap_async(self, func, iterable, chunksize=None, callback=None, error_callback=None):
        """
        Asynchronous version of `starmap()` method.
        """
        return self._map_async(func, iterable, chunksize=chunksize, callback=callback, error_callback=error_callback,
                               starmap=True)

    def imap(self, func, iterable, chunksize=1):
        """
        Equivalent of `map()` -- can be MUCH slower than `Pool.map()`.
        """
        res = self.map(func, iterable, chunksize=chunksize)
        return IMapIterator(res)

    def imap_unordered(self, func, iterable, chunksize=1):
        """
        Like `imap()` method but ordering of results is arbitrary.
        """
        res = self.map(func, iterable, chunksize=chunksize)
        return IMapIterator(res)

    def apply_async(self, func, args=(), kwds={}, callback=None, error_callback=None):
        """
        Asynchronous version of `apply()` method.
        """
        if self._state != RUN:
            raise ValueError("Pool not running")

        self._remote_logger, stream = util.setup_log_streaming(self._executor)
        extra_env = mp_config.get_parameter(mp_config.ENV_VARS)

        process_name = '-'.join([self._executor.executor_id, func.__name__])
        futures = self._executor.call_async(cloud_process_wrapper,
                                            data={'func': func,
                                                  'data': {
                                                      'args': args,
                                                      'kwargs': kwds
                                                  },
                                                  'initializer': self._initializer,
                                                  'initargs': self._initargs,
                                                  'name': process_name,
                                                  'log_stream': stream,
                                                  'unpack_args': True},
                                            extra_env=extra_env)

        result = ApplyResult(self._executor, [futures], callback, error_callback)

        return result

    def map_async(self, func, iterable, chunksize=None, callback=None, error_callback=None):
        """
        Asynchronous version of `map()` method.
        """
        return self._map_async(func, iterable, chunksize, callback, error_callback)

    def _map_async(self, func, iterable, chunksize=None, callback=None, error_callback=None, starmap=False):
        """
        Helper function to implement map, starmap and their async counterparts.
        """
        if self._state != RUN:
            raise ValueError("Pool not running")
        if not hasattr(iterable, '__len__'):
            iterable = list(iterable)

        extra_env = mp_config.get_parameter(mp_config.ENV_VARS)
        extra_args = (
            func,
            self._initializer,
            self._initargs,
            '-'.join([self._executor.executor_id, func.__name__]),
            self._logger_stream,
            False
        )

        if starmap:
            fmt_args = [(arg,) for arg in iterable]
        else:
            fmt_args = iterable

        futures = self._executor.map(cloud_process_wrapper,
                                     fmt_args,
                                     extra_args=extra_args,
                                     extra_env=extra_env)

        result = MapResult(self._executor, futures, callback, error_callback)

        return result

    def __reduce__(self):
        raise NotImplementedError('pool objects cannot be passed between processes or pickled')

    def close(self):
        logger.debug('closing pool')
        if self._state == RUN:
            self._state = CLOSE

    def terminate(self):
        logger.debug('terminating pool')
        self._state = TERMINATE
        if self._remote_logger:
            self._remote_logger.stop()
            self._remote_logger = None

    def join(self):
        logger.debug('joining pool')
        assert self._state in (CLOSE, TERMINATE)

    def __enter__(self):
        return self

    def __exit__(self, exc_type, exc_val, exc_tb):
        self.terminate()


#
# Class whose instances are returned by `Pool.apply_async()`
#

class ApplyResult(object):

    def __init__(self, executor, futures, callback, error_callback):
        self._job = next(job_counter)
        self._futures = futures
        self._executor = executor
        self._callback = callback
        self._error_callback = error_callback
        self._value = None
        self._exception = None

    def ready(self):
        return all(fut.done for fut in self._futures)

    def successful(self):
        if not self.ready():
            raise ValueError('{} not ready'.format(repr(self)))
        return not any(fut.error for fut in self._futures)

    def wait(self, timeout=None):
        try:
            self._executor.wait(self._futures, download_results=False, timeout=timeout)
        except Exception as e:
            self._exception = e

    def get(self, timeout=None):
<<<<<<< HEAD
        if self._exception:
            raise self._exception

        self._value = self._executor.get_result(self._futures, timeout=timeout)
=======
        self.wait(timeout)
        self._value = self._executor.get_result(self._futures)
>>>>>>> 4cf09f98

        if self._callback is not None:
            self._callback(self._value)

        return self._value

    def _set(self, i, success_result):
        self._success, self._value = success_result
        if self._callback and self._success:
            self._callback(self._value)
            self._callback = None
        if self._error_callback and not self._success:
            self._error_callback(self._value)
            self._callback = None
        # self._event.set()
        # del self._cache[self._job]


AsyncResult = ApplyResult  # create alias


#
# Class whose instances are returned by `Pool.map_async()`
#

class MapResult(ApplyResult):

    def __init__(self, executor, futures, callback, error_callback):
        ApplyResult.__init__(self, executor, futures, callback, error_callback)

        self._value = [None] * len(futures)


#
# Class whose instances are returned by `Pool.imap()` and `Pool.imap_unordered()`
#

class IMapIterator:
    def __init__(self, result):
        self._iter_result = iter(result)

    def __iter__(self):
        return self

    def __next__(self):
        return next(self._iter_result)

    def next(self):
        return self.__next__()<|MERGE_RESOLUTION|>--- conflicted
+++ resolved
@@ -249,15 +249,10 @@
             self._exception = e
 
     def get(self, timeout=None):
-<<<<<<< HEAD
         if self._exception:
             raise self._exception
 
         self._value = self._executor.get_result(self._futures, timeout=timeout)
-=======
-        self.wait(timeout)
-        self._value = self._executor.get_result(self._futures)
->>>>>>> 4cf09f98
 
         if self._callback is not None:
             self._callback(self._value)
