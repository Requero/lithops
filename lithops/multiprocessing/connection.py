#
# A higher level module for using sockets (or Windows named pipes)
#
# multiprocessing/connection.py
#
# Copyright (c) 2006-2008, R Oudkerk
# Licensed to PSF under a Contributor Agreement.
#
# Modifications Copyright (c) 2020 Cloudlab URV
#

import time
import socket
import selectors
import threading
import random
import io
import logging
<<<<<<< HEAD
import pika
=======

>>>>>>> 4cf09f98
import cloudpickle

from multiprocessing.context import BufferTooShort

from . import util
from . import config as mp_config
from queue import Queue

import pynng

logger = logging.getLogger(__name__)

#
# Constants
#

# Handle prefixes
# (Separated keys/channels so that a given connection cannot read its own messages)
REDIS_LIST_CONN = 'redislist'  # uses Redis lists
REDIS_LIST_CONN_A = REDIS_LIST_CONN + '-a-'
REDIS_LIST_CONN_B = REDIS_LIST_CONN + '-b-'

REDIS_PUBSUB_CONN = 'redispubsub'  # uses Redis channels (pub/sub)
REDIS_PUBSUB_CONN_A = REDIS_PUBSUB_CONN + '-a-'
REDIS_PUBSUB_CONN_B = REDIS_PUBSUB_CONN + '-b-'

NANOMSG_REQREP_CONN = 'nanomsgreqrep'  # uses TCP sockets (nanomessage)
NANOMSG_REQREP_CONN_A = NANOMSG_REQREP_CONN + '-a-'
NANOMSG_REQREP_CONN_B = NANOMSG_REQREP_CONN + '-b-'

<<<<<<< HEAD
NANOMSG_PUBSUB_CONN = 'nanomsgpubsub'  # uses TCP sockets (nanomessage)
NANOMSG_PUBSUB_CONN_A = NANOMSG_PUBSUB_CONN + '-a-'
NANOMSG_PUBSUB_CONN_B = NANOMSG_PUBSUB_CONN + '-b-'

=======
>>>>>>> 4cf09f98
MEMCACHED_CONN = 'memcached'  # uses TCP sockets (nanomessage)
MEMCACHED_CONN_A = MEMCACHED_CONN + '-a-'
MEMCACHED_CONN_B = MEMCACHED_CONN + '-b-'

<<<<<<< HEAD
RABBITMQ_REQREP_CONN = 'rabbitmqreqrep'  # uses TCP sockets (nanomessage)
RABBITMQ_REQREP_CONN_A = RABBITMQ_REQREP_CONN + '-a-'
RABBITMQ_REQREP_CONN_B = RABBITMQ_REQREP_CONN + '-b-'

RABBITMQ_PUBSUB_CONN = 'rabbitmqpubsub'  # uses TCP sockets (nanomessage)
RABBITMQ_PUBSUB_CONN_A = RABBITMQ_PUBSUB_CONN + '-a-'
RABBITMQ_PUBSUB_CONN_B = RABBITMQ_PUBSUB_CONN + '-b-'
=======
NANOMSG_PUBSUB_CONN = 'nanomsgpubsub'  # uses TCP sockets (nanomessage)
NANOMSG_PUBSUB_CONN_A = NANOMSG_PUBSUB_CONN + '-a-'
NANOMSG_PUBSUB_CONN_B = NANOMSG_PUBSUB_CONN + '-b-'

ZEROMQ_PUBSUB_CONN = 'zeromqpubsub'  # uses TCP sockets (nanomessage)
ZEROMQ_PUBSUB_CONN_A = ZEROMQ_PUBSUB_CONN + '-a-'
ZEROMQ_PUBSUB_CONN_B = ZEROMQ_PUBSUB_CONN + '-b-'
>>>>>>> 4cf09f98

MIN_PORT = 49152
MAX_PORT = 65536


#
#  Helper functions
#

def get_handle_pair(conn_type, from_id=None):
    if from_id is None:
        conn_id = util.get_uuid()
    else:
        conn_id = from_id
    if conn_type == REDIS_LIST_CONN:
        return REDIS_LIST_CONN_A + conn_id, REDIS_LIST_CONN_B + conn_id
    elif conn_type == REDIS_PUBSUB_CONN:
        return REDIS_PUBSUB_CONN_A + conn_id, REDIS_PUBSUB_CONN_B + conn_id
    elif conn_type == NANOMSG_REQREP_CONN:
        return NANOMSG_REQREP_CONN_A + conn_id, NANOMSG_REQREP_CONN_B + conn_id
    elif conn_type == MEMCACHED_CONN:
        return MEMCACHED_CONN_A + conn_id, MEMCACHED_CONN_B + conn_id
    elif conn_type == NANOMSG_PUBSUB_CONN:
        return NANOMSG_PUBSUB_CONN_A + conn_id, NANOMSG_PUBSUB_CONN_B + conn_id
<<<<<<< HEAD
    elif conn_type == RABBITMQ_PUBSUB_CONN:
        return RABBITMQ_PUBSUB_CONN_A + conn_id, RABBITMQ_PUBSUB_CONN_B + conn_id
=======
    elif conn_type == ZEROMQ_PUBSUB_CONN:
        return ZEROMQ_PUBSUB_CONN_A + conn_id, ZEROMQ_PUBSUB_CONN_B + conn_id
>>>>>>> 4cf09f98
    else:
        raise Exception('Unknown connection type {}'.format(conn_type))


def get_subhandle(handle):
    if handle.startswith(REDIS_LIST_CONN_A):
        return REDIS_LIST_CONN_B + handle[len(REDIS_LIST_CONN_A):]
    elif handle.startswith(REDIS_LIST_CONN_B):
        return REDIS_LIST_CONN_A + handle[len(REDIS_LIST_CONN_B):]
    elif handle.startswith(REDIS_PUBSUB_CONN_A):
        return REDIS_PUBSUB_CONN_B + handle[len(REDIS_PUBSUB_CONN_A):]
    elif handle.startswith(REDIS_PUBSUB_CONN_B):
        return REDIS_PUBSUB_CONN_A + handle[len(REDIS_PUBSUB_CONN_B):]
<<<<<<< HEAD
    elif handle.startswith(MEMCACHED_CONN_A):
        return MEMCACHED_CONN_B + handle[len(MEMCACHED_CONN_A):]
    elif handle.startswith(MEMCACHED_CONN_B):
        return MEMCACHED_CONN_A + handle[len(MEMCACHED_CONN_B):]
=======
>>>>>>> 4cf09f98
    elif handle.startswith(NANOMSG_REQREP_CONN_A):
        return NANOMSG_REQREP_CONN_B + handle[len(NANOMSG_REQREP_CONN_A):]
    elif handle.startswith(NANOMSG_REQREP_CONN_B):
        return NANOMSG_REQREP_CONN_A + handle[len(NANOMSG_REQREP_CONN_B):]
<<<<<<< HEAD
=======
    elif handle.startswith(MEMCACHED_CONN_A):
        return MEMCACHED_CONN_B + handle[len(MEMCACHED_CONN_A):]
    elif handle.startswith(MEMCACHED_CONN_B):
        return MEMCACHED_CONN_A + handle[len(MEMCACHED_CONN_B):]
>>>>>>> 4cf09f98
    elif handle.startswith(NANOMSG_PUBSUB_CONN_A):
        return NANOMSG_PUBSUB_CONN_B + handle[len(NANOMSG_PUBSUB_CONN_A):]
    elif handle.startswith(NANOMSG_PUBSUB_CONN_B):
        return NANOMSG_PUBSUB_CONN_A + handle[len(NANOMSG_PUBSUB_CONN_B):]
<<<<<<< HEAD
    elif handle.startswith(RABBITMQ_PUBSUB_CONN_A):
        return RABBITMQ_PUBSUB_CONN_B + handle[len(RABBITMQ_PUBSUB_CONN_A):]
    elif handle.startswith(RABBITMQ_PUBSUB_CONN_B):
        return RABBITMQ_PUBSUB_CONN_A + handle[len(RABBITMQ_PUBSUB_CONN_B):]
=======
    elif handle.startswith(ZEROMQ_PUBSUB_CONN_A):
        return ZEROMQ_PUBSUB_CONN_B + handle[len(ZEROMQ_PUBSUB_CONN_A):]
    elif handle.startswith(ZEROMQ_PUBSUB_CONN_B):
        return ZEROMQ_PUBSUB_CONN_A + handle[len(ZEROMQ_PUBSUB_CONN_B):]

>>>>>>> 4cf09f98
    raise ValueError("bad handle prefix '{}' - "
                     "see lithops.multiprocessing.connection handle prefixes".format(handle))


def _validate_address(address):
    if not isinstance(address, str):
        raise ValueError("address must be a str, got {}".format(type(address)))
    if not address.startswith((REDIS_LIST_CONN, REDIS_PUBSUB_CONN, NANOMSG_REQREP_CONN, MEMCACHED_CONN)):
        raise ValueError("address '{}' is not of any known type ({}, {})".format(address,
                                                                                 REDIS_LIST_CONN,
                                                                                 REDIS_PUBSUB_CONN,
                                                                                 NANOMSG_CONN, 
                                                                                 MEMCACHED_CONN))





def get_network_ip():
    s = socket.socket(socket.AF_INET, socket.SOCK_DGRAM)
    s.setsockopt(socket.SOL_SOCKET, socket.SO_BROADCAST, 1)
    s.connect(('<broadcast>', 0))
    return s.getsockname()[0]


#
# Connection classes
#
class _ConnectionBase:
    _handle = None

    def __init__(self, handle, readable=True, writable=True):
        if not readable and not writable:
            raise ValueError("at least one of `readable` and `writable` must be True")
        self._handle = handle
        self._readable = readable
        self._writable = writable

    def __del__(self):
        if self._handle is not None:
            self._close()

    def _check_closed(self):
        if self._handle is None:
            raise OSError("handle is closed")

    def _check_readable(self):
        if not self._readable:
            raise OSError("connection is write-only")

    def _check_writable(self):
        if not self._writable:
            raise OSError("connection is read-only")

    def _bad_message_length(self):
        if self._writable:
            self._readable = False
        else:
            self.close()
        raise OSError("bad message length")

    @property
    def closed(self):
        """True if the connection is closed"""
        return self._handle is None

    @property
    def readable(self):
        """True if the connection is readable"""
        return self._readable

    @property
    def writable(self):
        """True if the connection is writable"""
        return self._writable

    def fileno(self):
        """File descriptor or handle of the connection"""
        self._check_closed()
        return self._handle

    def close(self):
        """Close the connection"""
        logger.debug('Closing connection')
        if self._handle is not None:
            try:
                self._close()
            finally:
                self._handle = None

    def _close(self):
        raise NotImplementedError()

    def send(self, obj):
        """Send a (picklable) object"""
        self._check_closed()
        self._check_writable()
        obj_bin = cloudpickle.dumps(obj)
        logger.debug('Connection send %i B', len(obj_bin))
        self._send_bytes(obj_bin)

    def send_bytes(self, buf, offset=0, size=None):
        """Send the bytes data from a bytes-like object"""
        self._check_closed()
        self._check_writable()
        m = memoryview(buf)
        # HACK for byte-indexing of non-bytewise buffers (e.g. array.array)
        if m.itemsize > 1:
            m = memoryview(bytes(m))
        n = len(m)
        if offset < 0:
            raise ValueError("offset is negative")
        if n < offset:
            raise ValueError("buffer length < offset")
        if size is None:
            size = n - offset
        elif size < 0:
            raise ValueError("size is negative")
        elif offset + size > n:
            raise ValueError("buffer length < offset + size")
        self._send_bytes(m[offset:offset + size])

    def _send_bytes(self, param):
        raise NotImplementedError()

    def recv_bytes(self, maxlength=None):
        """
        Receive bytes data as a bytes object.
        """
        self._check_closed()
        self._check_readable()
        if maxlength is not None and maxlength < 0:
            raise ValueError("negative maxlength")
        buf = self._recv_bytes(maxlength)
        if buf is None:
            self._bad_message_length()
        return buf

    def _recv_bytes(self, maxlength=None):
        raise NotImplementedError()

    def recv_bytes_into(self, buf, offset=0):
        """
        Receive bytes data into a writeable bytes-like object.
        Return the number of bytes read.
        """
        self._check_closed()
        self._check_readable()
        with memoryview(buf) as m:
            # Get bytesize of arbitrary buffer
            itemsize = m.itemsize
            bytesize = itemsize * len(m)
            if offset < 0:
                raise ValueError("negative offset")
            elif offset > bytesize:
                raise ValueError("offset too large")
            result = self._recv_bytes()
            result_buff = io.BytesIO()
            result_buff.write(result)
            size = result_buff.tell()
            if bytesize < offset + size:
                raise BufferTooShort(result_buff.getvalue())
            # Message can fit in dest
            result_buff.seek(0)
            result_buff.readinto(m[offset // itemsize: (offset + size) // itemsize])
            return size

    def recv(self):
        """Receive a (picklable) object"""
        self._check_closed()
        self._check_readable()
        buf = self._recv_bytes()
        #logger.debug('Connection received %i B', len(buf))
        return cloudpickle.loads(buf)

    def poll(self, timeout=0.0):
        """Whether there is any input available to be read"""
        # TODO fix poll (always returns True)
        self._check_closed()
        self._check_readable()
        return self._poll(timeout)

    def __enter__(self):
        return self

    def __exit__(self, exc_type, exc_value, exc_tb):
        self.close()


<<<<<<< HEAD
if 'redis' in  mp_config.get_parameter(mp_config.CACHE) and util.mp_config.get_parameter(mp_config.AMQP) == '':
=======
if 'redis' in  mp_config.get_parameter(mp_config.CACHE):
>>>>>>> 4cf09f98

   
    class _RedisConnection(_ConnectionBase):
        """
        Connection class for Redis.
        """
        _write = None
        _read = None

        def __init__(self, handle, readable=True, writable=True):
            super().__init__(handle, readable, writable)
            logger.debug('Requested creation of Redis connection resource')
            #self._client = util.get_redis_client()
            self._client = util.get_cache_client()
            self._subhandle = get_subhandle(handle)
            self._connect()

        def _connect(self):
            if self._handle.startswith(REDIS_LIST_CONN):
                logger.debug('Reconstruct Redis list connection')
                self._read = self._listread
                self._write = self._listwrite
                self._pubsub = None
            elif self._handle.startswith(REDIS_PUBSUB_CONN):
                logger.debug('Reconstruct Redis pubsub connection')
                self._read = self._channelread
                self._write = self._channelwrite
                self._pubsub = self._client.pubsub()
                self._pubsub.subscribe(self._handle)
            else:
                raise Exception('Unknown connection type {}'.format(self._handle))

        def __getstate__(self):
            return (self._client, self._handle, self._subhandle,
                    self._readable, self._writable)

        def __setstate__(self, state):
            (self._client, self._handle, self._subhandle,
            self._readable, self._writable) = state
            self._connect()

        def __len__(self):
            return self._client.llen(self._handle)

        def _set_expiry(self, key):
            logger.debug('Set key %s expiry time', key)
            self._client.expire(key, mp_config.get_parameter(mp_config.CACHE_EXPIRY_TIME))
            self._set_expiry = lambda key: None

        def _close(self, _close=None):
            if self._pubsub is not None:
                self._pubsub.unsubscribe(self._handle)
            # older versions of StrictRedis can't be closed
            if hasattr(self._client, 'close'):
                self._client.close()

        def _listwrite(self, handle, buf):
            self._set_expiry(handle)
            return self._client.rpush(handle, buf)

        def _listread(self, handle):
            _, v = self._client.blpop([handle])
            return v

        def _channelwrite(self, handle, buf):
            return self._client.publish(handle, buf)

        def _channelread(self, handle):
            consume = True
            while consume:
                msg = self._pubsub.get_message(timeout=5)
                if msg is not None and 'type' in msg:
                    if msg['type'] == 'subscribe':
                        continue
                    if msg['type'] == 'message':
                        return msg['data']

        def _send(self, buf, write=None):
            raise NotImplementedError('Connection._send() on Redis')

        def _recv(self, size, read=None):
            raise NotImplementedError('Connection._recv() on Redis')

        def _send_bytes(self, buf):
            self._write(self._subhandle, buf)

        def _recv_bytes(self, maxsize=None):
            msg = self._read(self._handle)
            return msg

        def _poll(self, timeout):
            if self._pubsub:
                r = wait([(self._pubsub, self._handle)], timeout)
            else:
                r = wait([(self._client, self._handle)], timeout)
            return bool(r)

    class _NanomsgConnection(_ConnectionBase):
        """
        Connection class for PyNNG
        """
        _buff = Queue()
        def __init__(self, handle, readable=True, writable=True):
            logger.debug('Requested creation of Nanomsg connection resource')
            super().__init__(handle, readable, writable)
            #self._client = util.get_redis_client()
            self._client = util.get_cache_client()
            #self._buff = Queue()
            self._subhandle = get_subhandle(handle)
            self._connect()

        def _connect(self):
            
            self._rep = pynng.Rep0()

            bind = False
            while not bind:
                try:
                    addr = 'tcp://' + get_network_ip() + ':' + str(random.randrange(MIN_PORT, MAX_PORT))
                    self._rep.listen(addr)
                    logger.debug('Assigned server address is %s', addr)
                    bind = True
                except pynng.exceptions.AddressInUse:
                    pass

            self._listener = threading.Thread(target=self._listen)
            self._listener.daemon = True
            self._listener.start()

            self._req = pynng.Req0()

            logger.debug('Set server address %s as handle %s', addr, self._handle)
            self._client.set(self._handle, bytes(addr, 'utf-8'), ex=mp_config.get_parameter(mp_config.CACHE_EXPIRY_TIME))

        def _listen(self):
            logger.debug('Server thread started')
            while True:
                try:
                    msg = self._rep.recv()
                    logger.debug('Message received of size %i B', len(msg))
                except pynng.exceptions.Closed:
                    break
                self._buff.put(msg)
                self._rep.send(b'ok')
            logger.debug('Server thread finished')

        def __getstate__(self):
            return (self._client, self._handle, self._subhandle,
                    self._readable, self._writable)

        def __setstate__(self, state):
            (self._client, self._handle, self._subhandle,
            self._readable, self._writable) = state
            self._connect()

        def __len__(self):
            return self._client.llen(self._handle)

        def __reduce__(self):
            self._close()
            return super().__reduce__()

        def _close(self, _close=None):
            self._rep.close()
            self._client.delete(self._handle)
            if self._req:
                self._req.close()
            if hasattr(self._client, 'close'):
                self._client.close()

        def _send(self, buf, write=None):
            raise NotImplementedError('Connection._send() on Redis')

        def _recv(self, size, read=None):
            raise NotImplementedError('Connection._recv() on Redis')

        def _send_bytes(self, buf):
            if self._req is None:
                self._req = pynng.Req0()

            logger.debug('Get address from directory for handle %s', self._subhandle)
            addr = self._client.get(self._subhandle)

            retry = 15
            retry_sleep = 1
            while addr is None:
                time.sleep(retry_sleep)
                retry_sleep += 0.5
                addr = self._client.get(self._subhandle)
                retry -= 1
                if retry == 0:
                    raise Exception('Server address could not be fetched for handle {}'.format(self._subhandle))

            addr = addr.decode('utf-8')
            logger.debug('Dialing %s', addr)
            self._req.dial(addr)
            logger.debug('Send %i B to %s', len(buf), addr)
            self._req.send(buf.obj)
            res = self._req.recv()
            logger.debug(res)

        def _recv_bytes(self, maxsize=None):
            chunk = self._buff.get()
            return chunk

        def _poll(self, timeout):
            max_time = time.monotonic() + timeout
            while time.monotonic() < max_time:
                qsize = self._buff.qsize()
                if qsize > 0:
                    return True
                else:
                    time.sleep(0.1)

    PipeConnection = _RedisConnection

    def wait(object_list, timeout=None):
        """
        Wait till an object in object_list is ready/readable.

        Returns list of those objects in object_list which are ready/readable.
        """
        if timeout is not None:
            deadline = time.monotonic() + timeout

        while True:
            ready = []
            for client, handle in object_list:
                if handle.startswith(REDIS_LIST_CONN):
                    l = client.llen(handle)
                    if l > 0:
                        ready.append((client, handle))
                elif handle.startswith(REDIS_PUBSUB_CONN) and client.connection.can_read():
                    ready.append((client, handle))

            if any(ready):
                return ready

            if timeout is not None:
                timeout = deadline - time.monotonic()
                if timeout < 0:
                    return ready
            time.sleep(0.1)

<<<<<<< HEAD
elif 'memcached' in  mp_config.get_parameter(mp_config.CACHE) and util.mp_config.get_parameter(mp_config.AMQP) == '':
=======
elif 'memcached' in  mp_config.get_parameter(mp_config.CACHE) :
>>>>>>> 4cf09f98

    class _MemcachedConnection(_ConnectionBase):
        """
        Connection class for Memcached.
        """
        _write = None
        _read = None

        def __init__(self, handle, readable=True, writable=True):
            super().__init__(handle, readable, writable)
            logger.debug('Requested creation of Redis connection resource')
            #self._client = util.get_redis_client()
            self._mutex = 'mutex-' + handle.split('-')[2]
            self._client = util.get_cache_client()
            self._client.set(handle+'-len',0)
            self._client.set(handle+'-count',0)
            self._client.set(handle+'-first',0)
            self._subhandle = get_subhandle(handle)
            self._connect()

        def _connect(self):
            logger.debug('Reconstruct Redis list connection')
            self._read = self._listread
            self._write = self._listwrite
            self._pubsub = None

        def __getstate__(self):
            return (self._client, self._mutex, self._handle, self._subhandle,
                    self._readable, self._writable)

        def __setstate__(self, state):
            (self._client, self._mutex, self._handle, self._subhandle,
            self._readable, self._writable) = state
            self._connect()

        def __len__(self):
            return int(self._client.get(self._handle+'-len'))

        def _set_expiry(self, key):
            logger.debug('Set key %s expiry time', key)
            self._set_expiry = lambda key: None

        def _close(self, _close=None):
            # older versions of StrictRedis can't be closed
            if hasattr(self._client, 'close'):
                self._client.close()

        def _acquire(self):
            self._client.set(self._mutex, self._mutex+'dummy')
            while not self._client.add(self._mutex, self._mutex+'dummy',noreply=False):
                pass
        
        def _release(self):
            self._client.delete(self._mutex)

        def _listwrite(self, handle, buf):
            i = int(self._client.incr(handle+'-count',1))
            self._client.set(handle+str(i-1), buf)
            j=self._client.incr(handle+'-len',1)
            self._release()
            return j
            #return self._client.rpush(handle, buf)

        def _listread(self, handle):
            temp = int(self._client.get(handle+'-len'))
            if temp == 0:
                self._acquire()
            self._client.decr(handle+'-len',1)
            i = self._client.incr(handle+'-first',1)
            v = self._client.get(handle+str(i-1))
            self._client.delete(handle+str(i-1))
            #_, v = self._client.blpop([handle])
            return v

        def _send(self, buf, write=None):
            raise NotImplementedError('Connection._send() on Redis')

        def _recv(self, size, read=None):
            raise NotImplementedError('Connection._recv() on Redis')

        def _send_bytes(self, buf):
            self._write(self._subhandle, buf)

        def _recv_bytes(self, maxsize=None):
            msg = self._read(self._handle)
            return msg

        def _poll(self, timeout):
            r = wait_memcached([(self._client, self._handle)], timeout)
            return bool(r)


    class _NanomsgConnection(_ConnectionBase):
        """
        Connection class for PyNNG
        """
        _buff = Queue()
        def __init__(self, handle, readable=True, writable=True):
            super().__init__(handle, readable, writable)
            logger.debug('Requested creation of Nanomsg connection resource')
            self._client = util.get_cache_client()
            self._subhandle = get_subhandle(handle)
            self._connect()

        def _connect(self):
            if self._handle.startswith(NANOMSG_REQREP_CONN):
                self._rep = pynng.Rep0()
                bind = False
                while not bind:
                    try:
<<<<<<< HEAD
                        addr = 'tcp://' + util.get_network_ip() + ':' + str(random.randrange(MIN_PORT, MAX_PORT))
=======
                        addr = 'tcp://' + get_network_ip() + ':' + str(random.randrange(MIN_PORT, MAX_PORT))
>>>>>>> 4cf09f98
                        self._rep.listen(addr)
                        
                        logger.debug('Assigned server address is %s', addr)
                        bind = True
                    except pynng.exceptions.AddressInUse:
                        pass
                self._listener = threading.Thread(target=self._listen)
                self._listener.daemon = True
                self._listener.start()

                self._req = None

                logger.debug('Set server address %s as handle %s', addr, self._handle)
                self._client.set(self._handle, bytes(addr, 'utf-8'))
                self._client.set(self._handle+'len', 0)
                self._pubsub = None
            else:
                self._sub = pynng.Sub0()
                bind = False
                while not bind:
                    try:
                        addr = 'tcp://' + get_network_ip() + ':' + str(random.randrange(MIN_PORT, MAX_PORT))
                        self._sub.subscribe("")
                        self._sub.dial(addr)
                        logger.debug('Assigned server address is %s', addr)
                        bind = True
                    except pynng.exceptions.AddressInUse:
                        pass
                self._listener = threading.Thread(target=self._listen)
                self._listener.daemon = True
                self._listener.start()

                self._pub = None

                logger.debug('Set server address %s as handle %s', addr, self._handle)
                self._client.set(self._handle, bytes(addr, 'utf-8'))
                self._client.set(self._handle+'len', 0)
                self._pubsub = True

        def _listen(self):
            logger.debug('Server thread started')
            if self._handle.startswith(NANOMSG_REQREP_CONN):
                while True:
                    try:
                        msg = self._rep.recv()
                        logger.debug('Message received of size %i B', len(msg))
                    except pynng.exceptions.Closed:
                        break
                    self._buff.put(msg)
                    self._client.incr(self._subhandle+'len',1)
                    self._rep.send(b'ok')
            else:
                while True:
                    try:
                        msg = self._sub.recv()
                        logger.debug('Message received of size %i B', len(msg))
                    except pynng.exceptions.Closed:
                        break
                    self._buff.put(msg)
                    self._client.incr(self._subhandle+'len',1)
                    self._sub.send(b'ok')
            logger.debug('Server thread finished')

        def __getstate__(self):
            return (self._client, self._handle, self._subhandle,
                    self._readable, self._writable)

        def __setstate__(self, state):
            (self._client, self._handle, self._subhandle,
            self._readable, self._writable) = state
            self._connect()

        def __len__(self):
            return self._buff.qsize()
            #return int(self._client.get(self._subhandle+'len'))

        def __reduce__(self):
            self._close()
            return super().__reduce__()

        def _close(self, _close=None):
            if self._handle.startswith(NANOMSG_REQREP_CONN):
                self._rep.close()
                self._client.delete(self._handle)
<<<<<<< HEAD
                if self._req != None:
=======
                if self._req:
                    self._req.close()
                if hasattr(self._client, 'close'):
                    self._client.close()
            else:
                self._sub.close()
                self._client.delete(self._handle)
                if self._pub:
                    self._pub.close()
                if hasattr(self._client, 'close'):
                    self._client.close()

        def _send(self, buf, write=None):
            raise NotImplementedError('Connection._send() on Redis')

        def _recv(self, size, read=None):
            raise NotImplementedError('Connection._recv() on Redis')

        def _send_bytes(self, buf):
            if self._handle.startswith(NANOMSG_REQREP_CONN):
                if self._req is None:
                    self._req = pynng.Req0()
                #self._req = self._req.new_context()

                logger.debug('Get address from directory for handle %s', self._subhandle)
                addr = self._client.get(self._subhandle)

                retry = 15
                retry_sleep = 1
                while addr is None:
                    time.sleep(retry_sleep)
                    retry_sleep += 0.5
                    addr = self._client.get(self._subhandle)
                    retry -= 1
                    if retry == 0:
                        raise Exception('Server address could not be fetched for handle {}'.format(self._subhandle))
                addr = addr.decode('utf-8')
                logger.debug('Dialing %s', addr)
                self._req.dial(addr)
                logger.debug('Send %i B to %s', len(buf), addr)
                self._req.send(buf)
                res = self._req.recv()
                logger.debug(res)
            else:
                if self._pub is None:
                    self._pub = pynng.Pub0()

                logger.debug('Get address from directory for handle %s', self._subhandle)
                addr = self._client.get(self._subhandle)

                retry = 15
                retry_sleep = 1
                while addr is None:
                    time.sleep(retry_sleep)
                    retry_sleep += 0.5
                    addr = self._client.get(self._subhandle)
                    retry -= 1
                    if retry == 0:
                        raise Exception('Server address could not be fetched for handle {}'.format(self._subhandle))
                addr = addr.decode('utf-8')
                logger.debug('Dialing %s', addr)
                self._pub.dial(addr)
                logger.debug('Send %i B to %s', len(buf), addr)
                self._pub.send(buf)
                #res = self._pub.recv()
                #print(res)
                #logger.debug(res)

        def _recv_bytes(self, maxsize=None):
            chunk = self._buff.get()
            self._client.decr(self._subhandle+'len',1)
            return chunk

        def _poll(self, timeout):
            max_time = time.monotonic() + timeout
            while time.monotonic() < max_time:
                qsize = self._buff.qsize()
                if qsize > 0:
                    return True
                else:
                    time.sleep(0.1)
            return False
    

    class _ZeromqConnection(_ConnectionBase):
        """
        Connection class for PyNNG
        """
        _buff = Queue()
        def __init__(self, handle, readable=True, writable=True):
            super().__init__(handle, readable, writable)
            logger.debug('Requested creation of ZeroMQ connection resource')
            self._client = util.get_cache_client()
            self._subhandle = get_subhandle(handle)
            self._connect()

        def _connect(self):
            self._rep = pynng.Rep0()
            bind = False
            while not bind:
                try:
                    addr = 'tcp://' + get_network_ip() + ':' + str(random.randrange(MIN_PORT, MAX_PORT))
                    self._rep.listen(addr)
                    
                    logger.debug('Assigned server address is %s', addr)
                    bind = True
                except pynng.exceptions.AddressInUse:
                    pass
            self._listener = threading.Thread(target=self._listen)
            self._listener.daemon = True
            self._listener.start()

            self._req = None

            logger.debug('Set server address %s as handle %s', addr, self._handle)
            self._client.set(self._handle, bytes(addr, 'utf-8'))
            self._client.set(self._handle+'len', 0)
            self._pubsub = None

        def _listen(self):
            logger.debug('Server thread started')
            #self._ctx = self._rep.new_context()
            if self._handle.startswith(NANOMSG_REQREP_CONN):
                while True:
                    try:
                        msg = self._rep.recv()
                        #msg = self._ctx.recv()
                        logger.debug('Message received of size %i B', len(msg))
                    except pynng.exceptions.Closed:
                        break
                    self._buff.put(msg)
                    self._client.incr(self._subhandle+'len',1)
                    self._rep.send(b'ok')
            else:
                while True:
                    try:
                        msg = self._sub.recv()
                        logger.debug('Message received of size %i B', len(msg))
                    except pynng.exceptions.Closed:
                        break
                    self._buff.put(msg)
                    self._client.incr(self._subhandle+'len',1)
                    self._sub.send(b'ok')
            logger.debug('Server thread finished')

        def __getstate__(self):
            return (self._client, self._handle, self._subhandle,
                    self._readable, self._writable)

        def __setstate__(self, state):
            (self._client, self._handle, self._subhandle,
            self._readable, self._writable) = state
            self._connect()

        def __len__(self):
            return self._buff.qsize()
            #return int(self._client.get(self._subhandle+'len'))

        def __reduce__(self):
            self._close()
            return super().__reduce__()

        def _close(self, _close=None):
            if self._handle.startswith(NANOMSG_REQREP_CONN):
                self._rep.close()
                #self._ctx.close()
                self._client.delete(self._handle)
                if self._req:
>>>>>>> 4cf09f98
                    self._req.close()
                if hasattr(self._client, 'close'):
                    self._client.close()
            else:
                self._sub.close()
                self._client.delete(self._handle)
                if self._pub:
                    self._pub.close()
                if hasattr(self._client, 'close'):
                    self._client.close()

        def _send(self, buf, write=None):
            raise NotImplementedError('Connection._send() on Redis')

        def _recv(self, size, read=None):
            raise NotImplementedError('Connection._recv() on Redis')

        def _send_bytes(self, buf):
            if self._handle.startswith(NANOMSG_REQREP_CONN):
                if self._req is None:
                    self._req = pynng.Req0()
                #self._req = self._req.new_context()

                logger.debug('Get address from directory for handle %s', self._subhandle)
                addr = self._client.get(self._subhandle)

                retry = 15
                retry_sleep = 1
                while addr is None:
                    time.sleep(retry_sleep)
                    retry_sleep += 0.5
                    addr = self._client.get(self._subhandle)
                    retry -= 1
                    if retry == 0:
                        raise Exception('Server address could not be fetched for handle {}'.format(self._subhandle))
                addr = addr.decode('utf-8')
                logger.debug('Dialing %s', addr)
                self._req.dial(addr)
                logger.debug('Send %i B to %s', len(buf), addr)
                self._req.send(buf)
                res = self._req.recv()
                logger.debug(res)
            else:
                if self._pub is None:
                    self._pub = pynng.Pub0()
<<<<<<< HEAD

                logger.debug('Get address from directory for handle %s', self._subhandle)
                addr = self._client.get(self._subhandle)

                retry = 15
                retry_sleep = 1
                while addr is None:
                    time.sleep(retry_sleep)
                    retry_sleep += 0.5
                    addr = self._client.get(self._subhandle)
                    retry -= 1
                    if retry == 0:
                        raise Exception('Server address could not be fetched for handle {}'.format(self._subhandle))
                addr = addr.decode('utf-8')
                logger.debug('Dialing %s', addr)
                self._pub.dial(addr)
                logger.debug('Send %i B to %s', len(buf), addr)
                self._pub.send(buf)
                #res = self._pub.recv()
                #print(res)
                #logger.debug(res)

        def _recv_bytes(self, maxsize=None):
            chunk = self._buff.get()
            self._client.decr(self._subhandle+'len',1)
            return chunk

        def _poll(self, timeout):
            max_time = time.monotonic() + timeout
            while time.monotonic() < max_time:
                qsize = self._buff.qsize()
                if qsize > 0:
                    return True
                else:
                    time.sleep(0.1)
            return False
    

    class _ZeromqConnection(_ConnectionBase):
        """
        Connection class for PyNNG
        """
        _buff = Queue()
        def __init__(self, handle, readable=True, writable=True):
            super().__init__(handle, readable, writable)
            logger.debug('Requested creation of ZeroMQ connection resource')
            self._client = util.get_cache_client()
            self._subhandle = get_subhandle(handle)
            self._connect()

        def _connect(self):
            self._rep = pynng.Rep0()
            bind = False
            while not bind:
                try:
                    addr = 'tcp://' + get_network_ip() + ':' + str(random.randrange(MIN_PORT, MAX_PORT))
                    self._rep.listen(addr)
                    
                    logger.debug('Assigned server address is %s', addr)
                    bind = True
                except pynng.exceptions.AddressInUse:
                    pass
            self._listener = threading.Thread(target=self._listen)
            self._listener.daemon = True
            self._listener.start()

            self._req = None

            logger.debug('Set server address %s as handle %s', addr, self._handle)
            self._client.set(self._handle, bytes(addr, 'utf-8'))
            self._client.set(self._handle+'len', 0)
            self._pubsub = None
=======

                logger.debug('Get address from directory for handle %s', self._subhandle)
                addr = self._client.get(self._subhandle)

                retry = 15
                retry_sleep = 1
                while addr is None:
                    time.sleep(retry_sleep)
                    retry_sleep += 0.5
                    addr = self._client.get(self._subhandle)
                    retry -= 1
                    if retry == 0:
                        raise Exception('Server address could not be fetched for handle {}'.format(self._subhandle))
                addr = addr.decode('utf-8')
                logger.debug('Dialing %s', addr)
                self._pub.dial(addr)
                logger.debug('Send %i B to %s', len(buf), addr)
                self._pub.send(buf)
                #res = self._pub.recv()
                #print(res)
                #logger.debug(res)

        def _recv_bytes(self, maxsize=None):
            chunk = self._buff.get()
            #self._client.set(self._subhandle+'list', cloudpickle.dumps(self._buff_list))
            #chunk = self._buff_queue.get()
            #self._buff_list.pop()
            
            self._client.decr(self._subhandle+'len',1)
            return chunk

        def _poll(self, timeout):
            max_time = time.monotonic() + timeout
            while time.monotonic() < max_time:
                qsize = self._buff.qsize()
                if qsize > 0:
                    return True
                else:
                    time.sleep(0.1)
            return False
    
    PipeConnection = _NanomsgConnection
    #PipeConnection = _MemcachedConnection
    def wait_memcached(object_list, timeout=None):
        """
        Wait till an object in object_list is ready/readable.

        Returns list of those objects in object_list which are ready/readable.
        """
        if timeout is not None:
            deadline = time.monotonic() + timeout

        while True:
            ready = []
            for client, handle in object_list:
                l = int(client.get(handle+'-len'))
                if l > 0:
                    ready.append((client, handle))

            if any(ready):
                return ready

            if timeout is not None:
                timeout = deadline - time.monotonic()
                if timeout < 0:
                    return ready
            time.sleep(0.1)

>>>>>>> 4cf09f98

        def _listen(self):
            logger.debug('Server thread started')
            #self._ctx = self._rep.new_context()
            if self._handle.startswith(NANOMSG_REQREP_CONN):
                while True:
                    try:
                        msg = self._rep.recv()
                        #msg = self._ctx.recv()
                        logger.debug('Message received of size %i B', len(msg))
                    except pynng.exceptions.Closed:
                        break
                    self._buff.put(msg)
                    self._client.incr(self._subhandle+'len',1)
                    self._rep.send(b'ok')
            else:
                while True:
                    try:
                        msg = self._sub.recv()
                        logger.debug('Message received of size %i B', len(msg))
                    except pynng.exceptions.Closed:
                        break
                    self._buff.put(msg)
                    self._client.incr(self._subhandle+'len',1)
                    self._sub.send(b'ok')
            logger.debug('Server thread finished')

        def __getstate__(self):
            return (self._client, self._handle, self._subhandle,
                    self._readable, self._writable)

        def __setstate__(self, state):
            (self._client, self._handle, self._subhandle,
            self._readable, self._writable) = state
            self._connect()

        def __len__(self):
            return self._buff.qsize()
            #return int(self._client.get(self._subhandle+'len'))

        def __reduce__(self):
            self._close()
            return super().__reduce__()

        def _close(self, _close=None):
            if self._handle.startswith(NANOMSG_REQREP_CONN):
                self._rep.close()
                #self._ctx.close()
                self._client.delete(self._handle)
                if self._req:
                    self._req.close()
                if hasattr(self._client, 'close'):
                    self._client.close()
            else:
                self._sub.close()
                self._client.delete(self._handle)
                if self._pub:
                    self._pub.close()
                if hasattr(self._client, 'close'):
                    self._client.close()

        def _send(self, buf, write=None):
            raise NotImplementedError('Connection._send() on Redis')

        def _recv(self, size, read=None):
            raise NotImplementedError('Connection._recv() on Redis')

        def _send_bytes(self, buf):
            if self._handle.startswith(NANOMSG_REQREP_CONN):
                if self._req is None:
                    self._req = pynng.Req0()
                #self._req = self._req.new_context()

                logger.debug('Get address from directory for handle %s', self._subhandle)
                addr = self._client.get(self._subhandle)

                retry = 15
                retry_sleep = 1
                while addr is None:
                    time.sleep(retry_sleep)
                    retry_sleep += 0.5
                    addr = self._client.get(self._subhandle)
                    retry -= 1
                    if retry == 0:
                        raise Exception('Server address could not be fetched for handle {}'.format(self._subhandle))
                addr = addr.decode('utf-8')
                logger.debug('Dialing %s', addr)
                self._req.dial(addr)
                logger.debug('Send %i B to %s', len(buf), addr)
                self._req.send(buf)
                res = self._req.recv()
                logger.debug(res)
            else:
                if self._pub is None:
                    self._pub = pynng.Pub0()

                logger.debug('Get address from directory for handle %s', self._subhandle)
                addr = self._client.get(self._subhandle)

                retry = 15
                retry_sleep = 1
                while addr is None:
                    time.sleep(retry_sleep)
                    retry_sleep += 0.5
                    addr = self._client.get(self._subhandle)
                    retry -= 1
                    if retry == 0:
                        raise Exception('Server address could not be fetched for handle {}'.format(self._subhandle))
                addr = addr.decode('utf-8')
                logger.debug('Dialing %s', addr)
                self._pub.dial(addr)
                logger.debug('Send %i B to %s', len(buf), addr)
                self._pub.send(buf)
                #res = self._pub.recv()
                #logger.debug(res)

        def _recv_bytes(self, maxsize=None):
            chunk = self._buff.get()
            #self._client.set(self._subhandle+'list', cloudpickle.dumps(self._buff_list))
            #chunk = self._buff_queue.get()
            #self._buff_list.pop()
            
            self._client.decr(self._subhandle+'len',1)
            return chunk

        def _poll(self, timeout):
            max_time = time.monotonic() + timeout
            while time.monotonic() < max_time:
                qsize = self._buff.qsize()
                if qsize > 0:
                    return True
                else:
                    time.sleep(0.1)
            return False
    
    PipeConnection = _NanomsgConnection
    #PipeConnection = _MemcachedConnection
    def wait_memcached(object_list, timeout=None):
        """
        Wait till an object in object_list is ready/readable.

        Returns list of those objects in object_list which are ready/readable.
        """
        if timeout is not None:
            deadline = time.monotonic() + timeout

        while True:
            ready = []
            for client, handle in object_list:
                l = int(client.get(handle+'-len'))
                if l > 0:
                    ready.append((client, handle))

            if any(ready):
                return ready

            if timeout is not None:
                timeout = deadline - time.monotonic()
                if timeout < 0:
                    return ready
            time.sleep(0.1)

elif 'rabbitmq' in  mp_config.get_parameter(mp_config.AMQP) :

    class _RabbitmqConnection(_ConnectionBase):
        """
        Connection class for Redis.
        """
        _write = None
        _read = None

        def __init__(self, handle, readable=True, writable=True):
            super().__init__(handle, readable, writable)
            logger.debug('Requested creation of Redis connection resource')
            self._parameters = util.get_amqp_client()
            self._handle = handle
            self._subhandle = get_subhandle(handle)
            self._connect()

        def _connect(self):
            if self._handle.startswith(RABBITMQ_REQREP_CONN):
                logger.debug('Reconstruct RabbitMQ reqrep connection')
                self._read = self._listread
                self._write = self._listwrite
                self._pubsub = False
            elif self._handle.startswith(RABBITMQ_PUBSUB_CONN):
                logger.debug('Reconstruct RabbitMQ pubsub connection')
                self._parameters = self._parameters
                self._connection = pika.BlockingConnection(self._parameters)
                self._channel = self._connection.channel()
                self._channel.exchange_declare(exchange='exchange-'+self._subhandle, exchange_type='fanout')
                self._channel.queue_declare(queue=self._subhandle)
                self._channel.queue_bind(exchange='exchange-'+self._subhandle, queue=self._subhandle)
                self._read = self._channelread
                self._write = self._channelwrite
                self._pubsub = True
            else:
                raise Exception('Unknown connection type {}'.format(self._handle))

        def __getstate__(self):
            return (self._parameters, self._handle, self._subhandle,
                    self._readable, self._writable)

        def __setstate__(self, state):
            (self._parameters, self._handle, self._subhandle,
            self._readable, self._writable) = state
            self._connect()

        def __len__(self):
            queue_state = self._channel.queue_declare(queue=self._subhandle, passive = True)
            return queue_state.method.message_count

        def _set_expiry(self, key):
            logger.debug('Set key %s expiry time', key)
            #self._client.expire(key, mp_config.get_parameter(mp_config.CACHE_EXPIRY_TIME))
            #self._set_expiry = lambda key: None

        def _close(self, _close=None):
            if hasattr(self._connection, 'close'):
                self._connection.close()

        def _channelwrite(self, handle, buf):
            return self._channel.basic_publish(exchange='exchange-'+handle,routing_key=handle,body=buf)

        def _channelread(self, handle):
            global res
            res = None
            def callback(ch, method, properties, body):
                global res
                res = body
                ch.basic_ack(delivery_tag=method.delivery_tag)
                ch.stop_consuming()
            #self._channel.basic_qos(prefetch_count=1)
            self._channel.basic_consume(queue=handle, on_message_callback=callback)
            self._channel.start_consuming()
            return res

        def _send(self, buf, write=None):
            raise NotImplementedError('Connection._send() on Redis')

        def _recv(self, size, read=None):
            raise NotImplementedError('Connection._recv() on Redis')

        def _send_bytes(self, buf):
            self._write(self._subhandle, buf)

        def _recv_bytes(self, maxsize=None):
            msg = self._read(self._handle)
            return msg

        def _poll(self, timeout):
            if self._pubsub:
                r = wait([(self._pubsub, self._handle)], timeout)
            else:
                r = wait([(self._client, self._handle)], timeout)
            return bool(r)

#
# Public functions
#

class Listener(object):
    """
    Returns a listener object.
    """

    def __init__(self, address=None, family=None, backlog=1, authkey=None):
        conn_type = mp_config.get_parameter(mp_config.PIPE_CONNECTION_TYPE)
        if conn_type == REDIS_LIST_CONN:
            self._listener = _RedisListener(address, family, backlog)
        else:
            raise Exception('Unknown connection type {}'.format(conn_type))

        if authkey is not None and not isinstance(authkey, bytes):
            raise TypeError('authkey should be a byte string')
        self._authkey = authkey

    def accept(self):
        """
        Accept a connection on the bound socket or named pipe of `self`.

        Returns a `Connection` object.
        """
        if self._listener is None:
            raise OSError('listener is closed')
        c = self._listener.accept()
        return c

    def close(self):
        """
        Close the bound socket or named pipe of `self`.
        """
        logger.debug('Closing listener connection with address %s', self.address)
        listener = self._listener
        if listener is not None:
            self._listener = None
            listener.close()

    address = property(lambda self: self._listener._address)
    last_accepted = property(lambda self: self._listener._last_accepted)

    def __enter__(self):
        return self

    def __exit__(self, exc_type, exc_value, exc_tb):
        self.close()


def Client(address, family=None, authkey=None):
    """
    Returns a Client instance
    """
    conn_type = mp_config.get_parameter(mp_config.PIPE_CONNECTION_TYPE)
    if conn_type == REDIS_LIST_CONN:
        return _RedisClient(address)
    else:
        raise Exception('Unknown connection type {}'.format(conn_type))


def Pipe(duplex=True, conn_type=None):
    """
    Returns pair of connection objects at either end of a pipe
    """
    if conn_type is None:
        conn_type = mp_config.get_parameter(mp_config.PIPE_CONNECTION_TYPE)
    
    if conn_type == REDIS_LIST_CONN or conn_type == REDIS_PUBSUB_CONN:
        connection = _RedisConnection
    elif conn_type == NANOMSG_REQREP_CONN or conn_type == NANOMSG_PUBSUB_CONN:
        connection = _NanomsgConnection
    elif conn_type == MEMCACHED_CONN:
        connection = _MemcachedConnection
<<<<<<< HEAD
    elif conn_type == RABBITMQ_PUBSUB_CONN:
        connection = _RabbitmqConnection
=======
>>>>>>> 4cf09f98
    else:
        raise Exception('Unknown connection type {}'.format(conn_type))

    h1, h2 = get_handle_pair(conn_type=conn_type)

    if duplex:
        c1 = connection(h1)
        c2 = connection(h2)
    else:
        c1 = connection(h1, writable=False)
        c2 = connection(h2, readable=False)

    return c1, c2


#
# Definitions for connections based on sockets
#

class _RedisListener:
    def __init__(self, address, family=None, backlog=1):
        logger.debug('Requested creation of Redis listener for address %s', address)
        self._address = address
        #self._client = util.get_redis_client()
        self._client = util.get_cache_client()
        self._connect()

        self._last_accepted = None
        self._unlink = None

    def _connect(self):
        self._pubsub = self._client.pubsub()
        ip, port = self._address
        chan = '{}:{}'.format(ip, port)
        logger.debug('Subscribe to topic %s', chan)
        self._pubsub.subscribe(chan)
        self._gen = self._pubsub.listen()
        # ignore first message (subscribe message)
        next(self._gen)

    def __getstate__(self):
        return (self._address, self._family, self._client,
                self._last_accepted, self._unlink)

    def __setstate__(self, state):
        (self._address, self._family, self._client,
         self._last_accepted, self._unlink) = state
        self._connect()

    def accept(self):
        msg = next(self._gen)
        logger.debug('Received event: %s', msg)
        client_subhandle = msg['data'].decode('utf-8')
        c = _RedisConnection(client_subhandle)
        c.send('OK')
        self._last_accepted = client_subhandle
        return c

    def close(self):
        try:
            self._pubsub.close()
            self._pubsub = None
            self._gen = None
            if hasattr(self._client, 'close'):
                self._client.close()
                self._client = None
        finally:
            unlink = self._unlink
            if unlink is not None:
                self._unlink = None
                unlink()


def _RedisClient(address):
    """
    Return a connection object connected to the socket given by `address`
    """
    h1, h2 = get_handle_pair(conn_type=REDIS_LIST_CONN)
    c = _RedisConnection(h1)
    #redis_client = util.get_redis_client()
    redis_client = util.get_cache_client()
    ip, port = address
    chan = '{}:{}'.format(ip, port)
    redis_client.publish(chan, bytes(h2, 'utf-8'))
    ack = c.recv()
    assert ack == 'OK'
    return c

#
# Wait
#

# poll/select have the advantage of not requiring any extra file
# descriptor, contrarily to epoll/kqueue (also, they require a single
# syscall).
if hasattr(selectors, 'PollSelector'):
    _WaitSelector = selectors.PollSelector
else:
    _WaitSelector = selectors.SelectSelector



<|MERGE_RESOLUTION|>--- conflicted
+++ resolved
@@ -16,11 +16,7 @@
 import random
 import io
 import logging
-<<<<<<< HEAD
 import pika
-=======
-
->>>>>>> 4cf09f98
 import cloudpickle
 
 from multiprocessing.context import BufferTooShort
@@ -51,18 +47,14 @@
 NANOMSG_REQREP_CONN_A = NANOMSG_REQREP_CONN + '-a-'
 NANOMSG_REQREP_CONN_B = NANOMSG_REQREP_CONN + '-b-'
 
-<<<<<<< HEAD
 NANOMSG_PUBSUB_CONN = 'nanomsgpubsub'  # uses TCP sockets (nanomessage)
 NANOMSG_PUBSUB_CONN_A = NANOMSG_PUBSUB_CONN + '-a-'
 NANOMSG_PUBSUB_CONN_B = NANOMSG_PUBSUB_CONN + '-b-'
 
-=======
->>>>>>> 4cf09f98
 MEMCACHED_CONN = 'memcached'  # uses TCP sockets (nanomessage)
 MEMCACHED_CONN_A = MEMCACHED_CONN + '-a-'
 MEMCACHED_CONN_B = MEMCACHED_CONN + '-b-'
 
-<<<<<<< HEAD
 RABBITMQ_REQREP_CONN = 'rabbitmqreqrep'  # uses TCP sockets (nanomessage)
 RABBITMQ_REQREP_CONN_A = RABBITMQ_REQREP_CONN + '-a-'
 RABBITMQ_REQREP_CONN_B = RABBITMQ_REQREP_CONN + '-b-'
@@ -70,15 +62,6 @@
 RABBITMQ_PUBSUB_CONN = 'rabbitmqpubsub'  # uses TCP sockets (nanomessage)
 RABBITMQ_PUBSUB_CONN_A = RABBITMQ_PUBSUB_CONN + '-a-'
 RABBITMQ_PUBSUB_CONN_B = RABBITMQ_PUBSUB_CONN + '-b-'
-=======
-NANOMSG_PUBSUB_CONN = 'nanomsgpubsub'  # uses TCP sockets (nanomessage)
-NANOMSG_PUBSUB_CONN_A = NANOMSG_PUBSUB_CONN + '-a-'
-NANOMSG_PUBSUB_CONN_B = NANOMSG_PUBSUB_CONN + '-b-'
-
-ZEROMQ_PUBSUB_CONN = 'zeromqpubsub'  # uses TCP sockets (nanomessage)
-ZEROMQ_PUBSUB_CONN_A = ZEROMQ_PUBSUB_CONN + '-a-'
-ZEROMQ_PUBSUB_CONN_B = ZEROMQ_PUBSUB_CONN + '-b-'
->>>>>>> 4cf09f98
 
 MIN_PORT = 49152
 MAX_PORT = 65536
@@ -103,13 +86,8 @@
         return MEMCACHED_CONN_A + conn_id, MEMCACHED_CONN_B + conn_id
     elif conn_type == NANOMSG_PUBSUB_CONN:
         return NANOMSG_PUBSUB_CONN_A + conn_id, NANOMSG_PUBSUB_CONN_B + conn_id
-<<<<<<< HEAD
     elif conn_type == RABBITMQ_PUBSUB_CONN:
         return RABBITMQ_PUBSUB_CONN_A + conn_id, RABBITMQ_PUBSUB_CONN_B + conn_id
-=======
-    elif conn_type == ZEROMQ_PUBSUB_CONN:
-        return ZEROMQ_PUBSUB_CONN_A + conn_id, ZEROMQ_PUBSUB_CONN_B + conn_id
->>>>>>> 4cf09f98
     else:
         raise Exception('Unknown connection type {}'.format(conn_type))
 
@@ -123,40 +101,22 @@
         return REDIS_PUBSUB_CONN_B + handle[len(REDIS_PUBSUB_CONN_A):]
     elif handle.startswith(REDIS_PUBSUB_CONN_B):
         return REDIS_PUBSUB_CONN_A + handle[len(REDIS_PUBSUB_CONN_B):]
-<<<<<<< HEAD
     elif handle.startswith(MEMCACHED_CONN_A):
         return MEMCACHED_CONN_B + handle[len(MEMCACHED_CONN_A):]
     elif handle.startswith(MEMCACHED_CONN_B):
         return MEMCACHED_CONN_A + handle[len(MEMCACHED_CONN_B):]
-=======
->>>>>>> 4cf09f98
     elif handle.startswith(NANOMSG_REQREP_CONN_A):
         return NANOMSG_REQREP_CONN_B + handle[len(NANOMSG_REQREP_CONN_A):]
     elif handle.startswith(NANOMSG_REQREP_CONN_B):
         return NANOMSG_REQREP_CONN_A + handle[len(NANOMSG_REQREP_CONN_B):]
-<<<<<<< HEAD
-=======
-    elif handle.startswith(MEMCACHED_CONN_A):
-        return MEMCACHED_CONN_B + handle[len(MEMCACHED_CONN_A):]
-    elif handle.startswith(MEMCACHED_CONN_B):
-        return MEMCACHED_CONN_A + handle[len(MEMCACHED_CONN_B):]
->>>>>>> 4cf09f98
     elif handle.startswith(NANOMSG_PUBSUB_CONN_A):
         return NANOMSG_PUBSUB_CONN_B + handle[len(NANOMSG_PUBSUB_CONN_A):]
     elif handle.startswith(NANOMSG_PUBSUB_CONN_B):
         return NANOMSG_PUBSUB_CONN_A + handle[len(NANOMSG_PUBSUB_CONN_B):]
-<<<<<<< HEAD
     elif handle.startswith(RABBITMQ_PUBSUB_CONN_A):
         return RABBITMQ_PUBSUB_CONN_B + handle[len(RABBITMQ_PUBSUB_CONN_A):]
     elif handle.startswith(RABBITMQ_PUBSUB_CONN_B):
         return RABBITMQ_PUBSUB_CONN_A + handle[len(RABBITMQ_PUBSUB_CONN_B):]
-=======
-    elif handle.startswith(ZEROMQ_PUBSUB_CONN_A):
-        return ZEROMQ_PUBSUB_CONN_B + handle[len(ZEROMQ_PUBSUB_CONN_A):]
-    elif handle.startswith(ZEROMQ_PUBSUB_CONN_B):
-        return ZEROMQ_PUBSUB_CONN_A + handle[len(ZEROMQ_PUBSUB_CONN_B):]
-
->>>>>>> 4cf09f98
     raise ValueError("bad handle prefix '{}' - "
                      "see lithops.multiprocessing.connection handle prefixes".format(handle))
 
@@ -346,11 +306,7 @@
         self.close()
 
 
-<<<<<<< HEAD
 if 'redis' in  mp_config.get_parameter(mp_config.CACHE) and util.mp_config.get_parameter(mp_config.AMQP) == '':
-=======
-if 'redis' in  mp_config.get_parameter(mp_config.CACHE):
->>>>>>> 4cf09f98
 
    
     class _RedisConnection(_ConnectionBase):
@@ -595,11 +551,7 @@
                     return ready
             time.sleep(0.1)
 
-<<<<<<< HEAD
 elif 'memcached' in  mp_config.get_parameter(mp_config.CACHE) and util.mp_config.get_parameter(mp_config.AMQP) == '':
-=======
-elif 'memcached' in  mp_config.get_parameter(mp_config.CACHE) :
->>>>>>> 4cf09f98
 
     class _MemcachedConnection(_ConnectionBase):
         """
@@ -710,11 +662,7 @@
                 bind = False
                 while not bind:
                     try:
-<<<<<<< HEAD
                         addr = 'tcp://' + util.get_network_ip() + ':' + str(random.randrange(MIN_PORT, MAX_PORT))
-=======
-                        addr = 'tcp://' + get_network_ip() + ':' + str(random.randrange(MIN_PORT, MAX_PORT))
->>>>>>> 4cf09f98
                         self._rep.listen(addr)
                         
                         logger.debug('Assigned server address is %s', addr)
@@ -799,10 +747,7 @@
             if self._handle.startswith(NANOMSG_REQREP_CONN):
                 self._rep.close()
                 self._client.delete(self._handle)
-<<<<<<< HEAD
                 if self._req != None:
-=======
-                if self._req:
                     self._req.close()
                 if hasattr(self._client, 'close'):
                     self._client.close()
@@ -970,7 +915,6 @@
                 #self._ctx.close()
                 self._client.delete(self._handle)
                 if self._req:
->>>>>>> 4cf09f98
                     self._req.close()
                 if hasattr(self._client, 'close'):
                     self._client.close()
@@ -1016,244 +960,6 @@
             else:
                 if self._pub is None:
                     self._pub = pynng.Pub0()
-<<<<<<< HEAD
-
-                logger.debug('Get address from directory for handle %s', self._subhandle)
-                addr = self._client.get(self._subhandle)
-
-                retry = 15
-                retry_sleep = 1
-                while addr is None:
-                    time.sleep(retry_sleep)
-                    retry_sleep += 0.5
-                    addr = self._client.get(self._subhandle)
-                    retry -= 1
-                    if retry == 0:
-                        raise Exception('Server address could not be fetched for handle {}'.format(self._subhandle))
-                addr = addr.decode('utf-8')
-                logger.debug('Dialing %s', addr)
-                self._pub.dial(addr)
-                logger.debug('Send %i B to %s', len(buf), addr)
-                self._pub.send(buf)
-                #res = self._pub.recv()
-                #print(res)
-                #logger.debug(res)
-
-        def _recv_bytes(self, maxsize=None):
-            chunk = self._buff.get()
-            self._client.decr(self._subhandle+'len',1)
-            return chunk
-
-        def _poll(self, timeout):
-            max_time = time.monotonic() + timeout
-            while time.monotonic() < max_time:
-                qsize = self._buff.qsize()
-                if qsize > 0:
-                    return True
-                else:
-                    time.sleep(0.1)
-            return False
-    
-
-    class _ZeromqConnection(_ConnectionBase):
-        """
-        Connection class for PyNNG
-        """
-        _buff = Queue()
-        def __init__(self, handle, readable=True, writable=True):
-            super().__init__(handle, readable, writable)
-            logger.debug('Requested creation of ZeroMQ connection resource')
-            self._client = util.get_cache_client()
-            self._subhandle = get_subhandle(handle)
-            self._connect()
-
-        def _connect(self):
-            self._rep = pynng.Rep0()
-            bind = False
-            while not bind:
-                try:
-                    addr = 'tcp://' + get_network_ip() + ':' + str(random.randrange(MIN_PORT, MAX_PORT))
-                    self._rep.listen(addr)
-                    
-                    logger.debug('Assigned server address is %s', addr)
-                    bind = True
-                except pynng.exceptions.AddressInUse:
-                    pass
-            self._listener = threading.Thread(target=self._listen)
-            self._listener.daemon = True
-            self._listener.start()
-
-            self._req = None
-
-            logger.debug('Set server address %s as handle %s', addr, self._handle)
-            self._client.set(self._handle, bytes(addr, 'utf-8'))
-            self._client.set(self._handle+'len', 0)
-            self._pubsub = None
-=======
-
-                logger.debug('Get address from directory for handle %s', self._subhandle)
-                addr = self._client.get(self._subhandle)
-
-                retry = 15
-                retry_sleep = 1
-                while addr is None:
-                    time.sleep(retry_sleep)
-                    retry_sleep += 0.5
-                    addr = self._client.get(self._subhandle)
-                    retry -= 1
-                    if retry == 0:
-                        raise Exception('Server address could not be fetched for handle {}'.format(self._subhandle))
-                addr = addr.decode('utf-8')
-                logger.debug('Dialing %s', addr)
-                self._pub.dial(addr)
-                logger.debug('Send %i B to %s', len(buf), addr)
-                self._pub.send(buf)
-                #res = self._pub.recv()
-                #print(res)
-                #logger.debug(res)
-
-        def _recv_bytes(self, maxsize=None):
-            chunk = self._buff.get()
-            #self._client.set(self._subhandle+'list', cloudpickle.dumps(self._buff_list))
-            #chunk = self._buff_queue.get()
-            #self._buff_list.pop()
-            
-            self._client.decr(self._subhandle+'len',1)
-            return chunk
-
-        def _poll(self, timeout):
-            max_time = time.monotonic() + timeout
-            while time.monotonic() < max_time:
-                qsize = self._buff.qsize()
-                if qsize > 0:
-                    return True
-                else:
-                    time.sleep(0.1)
-            return False
-    
-    PipeConnection = _NanomsgConnection
-    #PipeConnection = _MemcachedConnection
-    def wait_memcached(object_list, timeout=None):
-        """
-        Wait till an object in object_list is ready/readable.
-
-        Returns list of those objects in object_list which are ready/readable.
-        """
-        if timeout is not None:
-            deadline = time.monotonic() + timeout
-
-        while True:
-            ready = []
-            for client, handle in object_list:
-                l = int(client.get(handle+'-len'))
-                if l > 0:
-                    ready.append((client, handle))
-
-            if any(ready):
-                return ready
-
-            if timeout is not None:
-                timeout = deadline - time.monotonic()
-                if timeout < 0:
-                    return ready
-            time.sleep(0.1)
-
->>>>>>> 4cf09f98
-
-        def _listen(self):
-            logger.debug('Server thread started')
-            #self._ctx = self._rep.new_context()
-            if self._handle.startswith(NANOMSG_REQREP_CONN):
-                while True:
-                    try:
-                        msg = self._rep.recv()
-                        #msg = self._ctx.recv()
-                        logger.debug('Message received of size %i B', len(msg))
-                    except pynng.exceptions.Closed:
-                        break
-                    self._buff.put(msg)
-                    self._client.incr(self._subhandle+'len',1)
-                    self._rep.send(b'ok')
-            else:
-                while True:
-                    try:
-                        msg = self._sub.recv()
-                        logger.debug('Message received of size %i B', len(msg))
-                    except pynng.exceptions.Closed:
-                        break
-                    self._buff.put(msg)
-                    self._client.incr(self._subhandle+'len',1)
-                    self._sub.send(b'ok')
-            logger.debug('Server thread finished')
-
-        def __getstate__(self):
-            return (self._client, self._handle, self._subhandle,
-                    self._readable, self._writable)
-
-        def __setstate__(self, state):
-            (self._client, self._handle, self._subhandle,
-            self._readable, self._writable) = state
-            self._connect()
-
-        def __len__(self):
-            return self._buff.qsize()
-            #return int(self._client.get(self._subhandle+'len'))
-
-        def __reduce__(self):
-            self._close()
-            return super().__reduce__()
-
-        def _close(self, _close=None):
-            if self._handle.startswith(NANOMSG_REQREP_CONN):
-                self._rep.close()
-                #self._ctx.close()
-                self._client.delete(self._handle)
-                if self._req:
-                    self._req.close()
-                if hasattr(self._client, 'close'):
-                    self._client.close()
-            else:
-                self._sub.close()
-                self._client.delete(self._handle)
-                if self._pub:
-                    self._pub.close()
-                if hasattr(self._client, 'close'):
-                    self._client.close()
-
-        def _send(self, buf, write=None):
-            raise NotImplementedError('Connection._send() on Redis')
-
-        def _recv(self, size, read=None):
-            raise NotImplementedError('Connection._recv() on Redis')
-
-        def _send_bytes(self, buf):
-            if self._handle.startswith(NANOMSG_REQREP_CONN):
-                if self._req is None:
-                    self._req = pynng.Req0()
-                #self._req = self._req.new_context()
-
-                logger.debug('Get address from directory for handle %s', self._subhandle)
-                addr = self._client.get(self._subhandle)
-
-                retry = 15
-                retry_sleep = 1
-                while addr is None:
-                    time.sleep(retry_sleep)
-                    retry_sleep += 0.5
-                    addr = self._client.get(self._subhandle)
-                    retry -= 1
-                    if retry == 0:
-                        raise Exception('Server address could not be fetched for handle {}'.format(self._subhandle))
-                addr = addr.decode('utf-8')
-                logger.debug('Dialing %s', addr)
-                self._req.dial(addr)
-                logger.debug('Send %i B to %s', len(buf), addr)
-                self._req.send(buf)
-                res = self._req.recv()
-                logger.debug(res)
-            else:
-                if self._pub is None:
-                    self._pub = pynng.Pub0()
 
                 logger.debug('Get address from directory for handle %s', self._subhandle)
                 addr = self._client.get(self._subhandle)
@@ -1491,11 +1197,8 @@
         connection = _NanomsgConnection
     elif conn_type == MEMCACHED_CONN:
         connection = _MemcachedConnection
-<<<<<<< HEAD
     elif conn_type == RABBITMQ_PUBSUB_CONN:
         connection = _RabbitmqConnection
-=======
->>>>>>> 4cf09f98
     else:
         raise Exception('Unknown connection type {}'.format(conn_type))
 
