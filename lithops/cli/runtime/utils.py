--- conflicted
+++ resolved
@@ -27,13 +27,8 @@
     config = default_config(config)
     storage_config = extract_storage_config(config)
     internal_storage = InternalStorage(storage_config)
-<<<<<<< HEAD
     compute_config = extract_serverless_config(config)
-    compute_handler = ServerlessHandler(compute_config)
-=======
-    compute_config = extract_compute_config(config)
-    compute_handler = Compute(compute_config, storage_config)
->>>>>>> f8e572f0
+    compute_handler = ServerlessHandler(compute_config, storage_config)
 
     memory = config['lithops']['runtime_memory'] if not memory else memory
     timeout = config['lithops']['runtime_timeout']
@@ -53,13 +48,8 @@
     config = default_config(config)
     storage_config = extract_storage_config(config)
     internal_storage = InternalStorage(storage_config)
-<<<<<<< HEAD
     compute_config = extract_serverless_config(config)
-    compute_handler = ServerlessHandler(compute_config)
-=======
-    compute_config = extract_compute_config(config)
-    compute_handler = Compute(compute_config, storage_config)
->>>>>>> f8e572f0
+    compute_handler = ServerlessHandler(compute_config, storage_config)
 
     timeout = config['lithops']['runtime_timeout']
     logger.info('Updating runtime: {}'.format(name))
@@ -78,14 +68,9 @@
 
 def build_runtime(name, file, config=None):
     config = default_config(config)
-<<<<<<< HEAD
+    storage_config = extract_storage_config(config)
     compute_config = extract_serverless_config(config)
-    compute_handler = ServerlessHandler(compute_config)
-=======
-    storage_config = extract_storage_config(config)
-    compute_config = extract_compute_config(config)
-    compute_handler = Compute(compute_config, storage_config)
->>>>>>> f8e572f0
+    compute_handler = ServerlessHandler(compute_config, storage_config)
     compute_handler.build_runtime(name, file)
 
 
@@ -93,13 +78,8 @@
     config = default_config(config)
     storage_config = extract_storage_config(config)
     internal_storage = InternalStorage(storage_config)
-<<<<<<< HEAD
     compute_config = extract_serverless_config(config)
-    compute_handler = ServerlessHandler(compute_config)
-=======
-    compute_config = extract_compute_config(config)
-    compute_handler = Compute(compute_config, storage_config)
->>>>>>> f8e572f0
+    compute_handler = ServerlessHandler(compute_config, storage_config)
 
     runtimes = compute_handler.list_runtimes(name)
     for runtime in runtimes:
